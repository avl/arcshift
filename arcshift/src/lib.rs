#![no_std]
#![cfg_attr(feature = "nightly", feature(ptr_metadata))]
#![deny(warnings)]
#![forbid(clippy::undocumented_unsafe_blocks)]
#![deny(missing_docs)]

//! # Introduction to ArcShift
//!
//! [`ArcShift`] is a data type similar to `std::sync::Arc`, except that it allows updating
//! the value pointed to. It can be used as a replacement for
//! `std::sync::Arc<std::sync::RwLock<T>>`, giving much faster read access.
//!
//! Updating the value in ArcShift is significantly more expensive than writing `std::sync::RwLock`,
//! so ArcShift is most suited to cases where updates are infrequent.
//!
//! ## Example
//! ```
//! # #[cfg(any(feature="loom",feature="shuttle"))]
//! # pub fn main() {}
//! # #[cfg(not(any(feature="loom",feature="shuttle")))]
//! # pub fn main() {
//! # extern crate arcshift;
//! # use arcshift::ArcShift;
//! use std::thread;
//!
//!
//! let mut arc = ArcShift::new("Hello".to_string());
//! let mut arc2 = arc.clone();
//!
//!
//! let j1 = thread::spawn(move||{
//!     println!("Value in thread 1: '{}'", arc.get()); //Prints 'Hello'
//!     arc.update("New value".to_string());
//!     println!("Updated value in thread 1: '{}'", arc.get()); //Prints 'New value'
//! });
//!
//! let j2 = thread::spawn(move||{
//!     // Prints either 'Hello' or 'New value', depending on scheduling:
//!     println!("Value in thread 2: '{}'", arc2.get());
//! });
//!
//! j1.join().unwrap();
//! j2.join().unwrap();
//! # }
//! ```
//!
//! # Strong points
//! * Easy to use (similar to Arc)
//! * Extensively tested
//! * All functions are lock free ( <https://en.wikipedia.org/wiki/Non-blocking_algorithm> )
//! * For use cases where no updates occur, performance is very good (much
//!   better than RwLock or Mutex).
//! * Updates are reasonably fast (think, 15-100 nanoseconds), but much slower than Mutex- or
//!   RwLock-writes.
//! * The function [`ArcShift::shared_non_reloading_get`] allows access without any overhead
//!   compared to regular Arc (benchmarks show identical performance to Arc).
//! * ArcShift does not rely on thread-local variables.
//! * Supports unsized types (i.e, you can use `ArcShift<[u8]>`)
//! * ArcShift is no_std compatible (though 'alloc' is required, since ArcShift is a heap
//!   data structure). Compile with "default-features=false" to enable no_std
//!   compatibility.
//!
//! # Limitations
//!
//! ArcShift achieves its performance at the expense of the following disadvantages:
//!
//! * ArcShift's performance relies on being able to update its pointer when
//!   new values are detected. This means that ArcShift is most efficient when each
//!   thread has a mutable ArcShift instance. This can often be achieved by cloning the ArcShift,
//!   and distributing one owned copy to every thread (these clones all point to the same
//!   inner value). ArcShift can still be used with only shared access ([`ArcShift::shared_get`]),
//!   and performance is still very good as long as the pointer is current. However, if
//!   the ArcShift instance is stale (needs reloading, because an update has occurred), reads will
//!   be approximately twice as costly as for RwLock. One mitigation for this is to use
//!   [`cell::ArcShiftCell`]. However, this type is not `Sync`, only `Send`.
//! * When modifying the value, the old version of the value lingers in memory until
//!   the last ArcShift that uses it has reloaded. Such a reload only happens when the ArcShift
//!   is accessed using a unique (`&mut`) access (like [`ArcShift::get`] or [`ArcShift::reload`]).
//!   This can be partially mitigated by using the [`ArcShiftWeak`]-type for long-lived
//!   never-reloaded instances.
//! * Modifying the value is approximately 10x more expensive than modifying an `Arc<Mutex<T>>`.
//!   That said, if you're storing anything significantly more complex than an integer, the overhead
//!   of ArcShift may be insignificant.
//! * When the value is modified, the next subsequent reload is slower than an `Arc<RwLock<T>>`
//!   access.
//! * ArcShift is its own datatype. It is in no way compatible with `Arc<T>`.
//! * At most usize::MAX/8 instances of ArcShift or ArcShiftWeak can be created for each value.
//!   (this is because it uses some bits of its weak refcount to store metadata).
//!
//! # Detailed performance characteristics
//!
//!
//! * [`ArcShift::get`] - Very good average performance.
//!   Checking for new values requires a single atomic operation, of the least expensive kind
//!   (Ordering::Relaxed). On x86_64, this is the exact same machine operation as a regular
//!   memory access, and also on arm it is not an expensive operation. The cost of such access
//!   is much smaller than a mutex access, even an uncontended one. In the case where a reload
//!   is actually necessary, there is a significant performance impact (but still typically
//!   below 150ns for modern machines (2025)).
//!
//!   If other instances have made updates, subsequent accesses will have a penalty. This
//!   penalty can be significant, because previous values may have to be dropped.  However,
//!   when any updates have been processed, subsequent accesses will be fast again. It is
//!   guaranteed that any update that completed before the execution of [`ArcShift::get`]
//!   started, will be visible.
//!
//! * [`ArcShift::shared_get`] - Good performance as long as the value is not stale.
//!   If self points to a previous value, each call to `shared_get` will traverse the
//!   memory structures to find the most recent value.
//!
//!   There are three cases:
//!   * The value is up-to-date. In this case, execution is very fast.
//!   * The value is stale, but no write is in progress. Expect a penalty equal to
//!     twice the cost of an RwLock write, approximately.
//!   * The value is stale, and there is a write in progress. This is a rare race condition.
//!     Expect a severe performance penalty (~10-20x the cost of an RwLock write).
//!
//!   `shared_get` also guarantees that any updates that completed before it was called,
//!   will be visible.
//!
//! * [`ArcShift::shared_non_reloading_get`] - No overhead compared to plain Arc.
//!   Will not reload, even if the ArcShift instance is stale. May thus return an old
//!   value. If shared_get has been used previously, this method may return an older
//!   value than what the shared_get returned.
//!
//! * [`ArcShift::reload`] - Similar cost to [`ArcShift::get`].
//!
//! * [`ArcShift::clone`] - Fast. Requires a single atomic increment, and an atomic read.
//!   If the current instance is stale, the cloned value will be reloaded, with identical
//!   cost to [`ArcShift::get`].
//!
//! * Drop - Can be slow. The last remaining owner of a value will drop said value.
//!
//!
//! # Motivation
//!
//! The primary raison d'être for [`ArcShift`] is to be a version of Arc which allows
//! updating the stored value, with very little overhead over regular Arc for read heavy
//! loads.
//!
//! One such motivating use-case for ArcShift is hot-reloadable assets in computer games.
//! During normal usage, assets do not change. All benchmarks and play experience will
//! be dependent only on this baseline performance. Ideally, we therefore want to have
//! a very small performance penalty for the case when assets are *not* updated, comparable
//! to using regular `std::sync::Arc`.
//!
//! During game development, artists may update assets, and hot-reload is a very
//! time-saving feature. A performance hit during asset-reload is acceptable though.
//! ArcShift prioritizes base performance, while accepting a penalty when updates are made.
//!
//! ArcShift can, of course, be useful in other domains than computer games.
//!
//!
//! # Panicking drop methods
//! If a drop implementation panics, ArcShift will make sure that the internal data structures
//! remain uncorrupted. When run without the std-library, some memory leakage will occur every
//! time a drop method panics. With the std-library, only memory owned by the payload type
//! might leak.
//!
//! # No_std
//! By default, arcshift uses the rust standard library. This is enabled by the 'std' feature, which
//! is enabled by default. ArcShift can work without the full rust std library. However, this
//! comes at a slight performance cost. When the 'std' feature is enabled (which it is by default),
//! `catch_unwind` is used to guard drop functions, to make sure memory structures are not corrupted
//! if a user-supplied drop method panics. However, to ensure the same guarantee when running
//! without std, arcshift presently moves allocations to temporary boxes to be able to run drop
//! after all memory traversal is finished. This requires multiple allocations, which makes
//! operation without 'std' slower. Panicking drop methods can also lead to memory leaks
//! without the std. The memory structures remain intact, and no undefined behavior occurs.
//! The performance penalty is only present during updates.
//!
//! If the overhead mentioned in the previous paragraph is unacceptable, and if the final binary
//! is compiled with panic=abort, this extra cost can be mitigated. Enable the feature
//! "nostd_unchecked_panics" to do this. This must never be done if the process will ever continue
//! executing after a panic, since it can lead to memory reclamation essentially being disabled
//! for any ArcShift-chain that has had a panicking drop. However, no UB will result, in any case.
//!
//! # Implementation
//!
//! The basic idea of ArcShift is that each ArcShift instance points to a small heap block,
//! that contains the pointee value of type T, three reference counts, and 'prev'/'next'-pointers.
//! The 'next'-pointer starts out as null, but when the value in an ArcShift is updated, the
//! 'next'-pointer is set to point to the updated value.
//!
//! This means that each ArcShift-instance always points at a valid value of type T. No locking
//! or synchronization is required to get at this value. This is why ArcShift instances are fast
//! to use. There is the drawback that as long as an ArcShift-instance exists, whatever value
//! it points to must be kept alive. Each time an ArcShift instance is accessed mutably, we have
//! an opportunity to update its pointer to the 'next' value. The operation to update the pointer
//! is called a 'reload'.
//!
//! When the last ArcShift-instance releases a particular value, it will be dropped.
//!
//! ArcShiftWeak-instances also keep pointers to the heap blocks mentioned above, but the value T
//! in the block can be dropped while being held by an ArcShiftWeak. This means that an ArcShiftWeak-
//! instance only consumes `std::mem::size_of::<T>()` bytes plus 5 words of memory, when the value
//! it points to has been dropped. When the ArcShiftWeak-instance is reloaded, or dropped, that
//! memory is also released.
//!
//! # Prior Art
//!
//! ArcShift is very much inspired by arc-swap. The two crates can be used for similar problems.
//! They have slightly different APIs, one or the other may be a more natural fit depending on
//! the problem. ArcShift may be faster for some problems, slower for others.
//!
//!
//! # Pitfall #1 - lingering memory usage
//!
//! Be aware that ArcShift instances that are just "lying around" without ever being reloaded,
//! will keep old values around, taking up memory. This is a fundamental drawback of the approach
//! taken by ArcShift. One workaround is to replace any long-lived infrequently reloaded instances of
//! [`ArcShift`] with [`ArcShiftWeak`]. This alleviates the problem, though heap storage of approx
//! `size_of<T>` + 5 words is still expended.
//!
//! # Pitfall #2 - reference count limitations
//!
//! ArcShift uses usize data type for the reference counts. However, it reserves two bits for
//! tracking some metadata. This leaves usize::MAX/4 as the maximum usable reference count. To
//! avoid having to check the refcount twice (once before increasing the count), we set the limit
//! at usize::MAX/8, and check the count after the atomic operation. This has the effect that if more
//! than usize::MAX/8 threads clone the same ArcShift instance concurrently, the unsoundness will occur.
//! However, this is considered acceptable, because this exceeds the possible number
//! of concurrent threads by a huge safety margin. Also note that usize::MAX/8 ArcShift instances would
//! take up usize::MAX bytes of memory, which is very much impossible in practice. By leaking
//! ArcShift instances in a tight loop it is still possible to achieve a weak count of usize::MAX/8,
//! in which case ArcShift will panic.
//!
//! # A larger example
//!
//! ```no_run
//! # extern crate arcshift;
//! # use arcshift::ArcShift;
//!
//! struct CharacterModel {
//!     /* 3D model, textures, etc*/
//! }
//!
//! struct World {
//!     models: Vec<ArcShift<CharacterModel>>
//! }
//!
//! /// Loads models. Regularly scans filesystem,
//! /// updates models when their files change on disk.
//! fn load_models() -> Vec<ArcShift<CharacterModel>> {
//!     let models: Vec<ArcShift<CharacterModel>> = vec![];
//!
//!     /* Somehow load models */
//!
//!     let mut models_for_reloader = models.clone();
//!     std::thread::spawn(move||{
//!         loop {
//!             /* detect file system changes*/
//!             let changed_model = 0usize;
//!
//!             models_for_reloader[changed_model].update(CharacterModel{/* newly loaded*/});
//!         }
//!
//!     });
//!
//!     models
//! }
//!
//! fn run_game() {
//!     let mut world = World {
//!         models: load_models()
//!     };
//!     loop {
//!         run_game_logic(&mut world);
//!     }
//! }
//!
//! fn run_game_logic(world: &mut World) {
//!     /*
//!         Do game logic, possibly in multiple threads, accessing different parts of World,
//!         possibly cloning 'ArcShift' instances for use by other threads
//!     */
//!
//!     for model in world.models.iter_mut() {
//!         // Accessing ArcShift using 'get' ensures
//!         // old versions do not linger in RAM.
//!         let model_ref : &CharacterModel = model.get();
//!         // Do stuff with 'model_ref'
//!     }
//! }
//!
//!
//! ```
//!

#[cfg(feature = "std")]
extern crate std;

extern crate alloc;

use alloc::boxed::Box;

use core::alloc::Layout;

use crate::deferred_panics_helper::DropHandler;
use crate::deferred_panics_helper::IDropHandler;
use core::cell::UnsafeCell;
use core::fmt::{Debug, Formatter};
use core::marker::PhantomData;
#[allow(unused)]
use core::mem::align_of_val;
use core::mem::size_of;
#[allow(unused)]
use core::mem::size_of_val;
use core::mem::{transmute, ManuallyDrop};
use core::panic::UnwindSafe;
use core::ptr::{addr_of_mut, null, null_mut, NonNull};
use core::sync::atomic::Ordering;
// About unsafe code in this crate:
// Some private functions contain unsafe code, and place limitations on their
// callers, without these private functions being marked unsafe.
// The rationale is that there are lots of operations that simply aren't unsafe, like
// assigning null to a pointer, that could cause UB in unsafe code in this crate.
// This crate is inherently dependent on all the code in it being correct. Therefore,
// marking more functions unsafe buys us very little.
// Note! The API of this crate is 100% safe and UB should be impossible to trigger through the API.
// All public methods are 100% sound, this argument only concerns private methods.

// All atomic primitives are reexported from a
// local module called 'atomic', so we can easily change between using
// types from 'std' (normal case) and types from shuttle/loom testing libraries.

mod deferred_panics_helper;

/// Declarations of atomic ops for using Arcshift in production
#[cfg(all(not(loom), not(feature = "shuttle")))]
mod atomic {
    pub use core::sync::atomic::{fence, AtomicPtr, AtomicUsize, Ordering};
    #[allow(unused)]
    #[cfg(feature = "std")]
    pub use std::sync::{Arc, Mutex};
    #[allow(unused)]
    #[cfg(feature = "std")]
    pub use std::thread;
}

/// Declarations for verifying Arcshift using 'shuttle'
#[cfg(feature = "shuttle")]
mod atomic {
    #[allow(unused)]
    pub use shuttle::sync::atomic::{fence, AtomicPtr, AtomicUsize, Ordering};
    #[allow(unused)]
    pub use shuttle::sync::{Arc, Mutex};
    #[allow(unused)]
    pub use shuttle::thread;
}

/// Declarations for verifying Arcshift using 'loom'
#[cfg(loom)]
mod atomic {
    pub use loom::sync::atomic::{fence, AtomicPtr, AtomicUsize, Ordering};
    #[allow(unused)]
    pub use loom::sync::{Arc, Mutex};
    #[allow(unused)]
    pub use loom::thread;
}

#[doc(hidden)]
#[cfg(all(feature = "std", feature = "debug", not(loom)))]
#[macro_export]
macro_rules! debug_println {
    ($($x:tt)*) => {
        std::println!("{:?}: {}", $crate::atomic::thread::current().id(), std::format!($($x)*))
    }
}

#[doc(hidden)]
#[cfg(all(feature = "std", feature = "debug", loom))]
#[macro_export]
macro_rules! debug_println {
    ($($x:tt)*) => { std::println!($($x)*) }
}

#[doc(hidden)]
#[cfg(any(not(feature = "std"), not(feature = "debug")))]
#[macro_export]
macro_rules! debug_println {
    ($($x:tt)*) => {{}};
}

/// Smart pointer with similar use case as std::sync::Arc, but with
/// the added ability to atomically replace the contents of the Arc.
/// See `crate` documentation for more information.
///
/// ```rust
/// # extern crate arcshift;
/// # #[cfg(any(feature="loom",feature="shuttle"))]
/// # fn main() {}
/// # #[cfg(not(any(feature="loom",feature="shuttle")))]
/// # pub fn main() {
/// # use arcshift::ArcShift;
/// let mut instance = ArcShift::new("test");
/// println!("Value: {:?}", instance.get());
/// # }
/// ```
pub struct ArcShift<T: ?Sized> {
    item: NonNull<ItemHolderDummy<T>>,

    // Make sure ArcShift is invariant.
    // ArcShift instances with different lifetimes of T should not be compatible,
    // since could lead to a short-lived value T being insert into a chain which
    // also has long-lived ArcShift instances with long-lived T.
    pd: PhantomData<*mut T>,
}
impl<T> UnwindSafe for ArcShift<T> {}

impl<T: ?Sized> Debug for ArcShift<T>
where
    T: Debug,
{
    fn fmt(&self, f: &mut Formatter<'_>) -> core::fmt::Result {
        write!(f, "ArcShift({:?})", self.shared_non_reloading_get())
    }
}

<<<<<<< HEAD
impl<T: ?Sized + Default> Default for ArcShift<T> {
=======
impl<T: Default> Default for ArcShift<T> {
>>>>>>> 5842fcd0
    fn default() -> Self {
        ArcShift::new(Default::default())
    }
}

impl<T: ?Sized> Debug for ArcShiftWeak<T>
where
    T: Debug,
{
    fn fmt(&self, f: &mut Formatter<'_>) -> core::fmt::Result {
        write!(f, "ArcShiftWeak(..)")
    }
}

/// ArcShiftWeak is a way to keep a pointer to an object without preventing said object
/// from being deallocated. This can be useful when creating cyclic data structure, to avoid
/// memory leaks.
///
/// ```no_run
/// # use arcshift::ArcShift;
/// # #[cfg(any(feature="loom",feature="shuttle"))]
/// # fn main() {}
/// # #[cfg(not(any(feature="loom",feature="shuttle")))]
/// # fn main() {
/// # extern crate arcshift;
/// # use arcshift::ArcShiftWeak;
/// let original_instance = ArcShift::new("test");
/// let light_instance = ArcShift::downgrade(&original_instance);
/// let mut instance = light_instance.upgrade().unwrap();
/// println!("Value: {:?}", instance.get());
/// # }
/// ```
///
/// WARNING! Because of implementation reasons, each instance of ArcShiftWeak will claim
/// a memory equal to `size_of::<T>` (plus 5 words), even if the value inside it has freed,
/// and even if all other instances of ArcShift/ArcShiftWeak have been dropped.
/// If this limitation is unacceptable, consider using `ArcShiftWeak<Box<T>>` as your datatype,
/// or possibly using a different crate.
pub struct ArcShiftWeak<T: ?Sized> {
    item: NonNull<ItemHolderDummy<T>>,
}

/// Module with a convenient cell-like data structure for reloading ArcShift instances
/// despite only having shared access.
pub mod cell;

#[inline(always)]
const fn is_sized<T: ?Sized>() -> bool {
    size_of::<&T>() == size_of::<&()>()
}

/// SAFETY:
/// If `T` is `Sync` and `Send`, `ArcShift<T>` can also be `Sync`
unsafe impl<T: Sync + Send + ?Sized> Sync for ArcShift<T> {}

/// SAFETY:
/// If `T` is `Sync` and `Send`, `ArcShift<T>` can also be `Send`
unsafe impl<T: Sync + Send + ?Sized> Send for ArcShift<T> {}

/// SAFETY:
/// If `T` is `Sync` and `Send`, `ArcShiftWeak<T>` can also be `Sync`
unsafe impl<T: Sync + Send + ?Sized> Sync for ArcShiftWeak<T> {}

/// SAFETY:
/// If `T` is `Sync` and `Send`, `ArcShiftWeak<T>` can also be `Send`
unsafe impl<T: Sync + Send + ?Sized> Send for ArcShiftWeak<T> {}

#[repr(transparent)]
struct UnsizedMetadata<T: ?Sized> {
    #[cfg(feature = "nightly")]
    meta: <T as std::ptr::Pointee>::Metadata,
    #[cfg(not(feature = "nightly"))]
    meta: *const (),
    phantom: PhantomData<T>,
}
impl<T: ?Sized> Clone for UnsizedMetadata<T> {
    fn clone(&self) -> Self {
        *self
    }
}
impl<T: ?Sized> Copy for UnsizedMetadata<T> {}
impl<T: ?Sized> core::fmt::Debug for UnsizedMetadata<T> {
    fn fmt(&self, f: &mut Formatter<'_>) -> core::fmt::Result {
        write!(f, "Metadata({:?})", self.meta)
    }
}

#[allow(dead_code)]
#[repr(C)]
struct FatPtr<T: ?Sized> {
    ptr: *mut u8,
    meta: UnsizedMetadata<T>,
}

#[inline]
fn arc_from_raw_parts_mut<T: ?Sized, M: IMetadata>(
    data_ptr: *mut u8,
    metadata: UnsizedMetadata<T>,
) -> *mut ItemHolder<T, M> {
    // SAFETY:
    // This is the best I managed without using nightly-only features (August 2024).
    // It is sound as long as the actual internal representation of fat pointers doesn't change.
    #[cfg(not(feature = "nightly"))]
    unsafe {
        core::mem::transmute_copy(&FatPtr {
            ptr: data_ptr,
            meta: metadata,
        })
    }
    #[cfg(feature = "nightly")]
    {
        std::ptr::from_raw_parts_mut(data_ptr, metadata.meta)
    }
}

#[inline]
#[cfg(not(any(feature = "std", feature = "nostd_unchecked_panics")))]
#[cfg_attr(test, mutants::skip)]
pub(crate) fn ptr_from_raw_parts_mut<T: ?Sized>(
    data_ptr: *mut u8,
    metadata: UnsizedMetadata<T>,
) -> *mut T {
    // SAFETY:
    // This is the best I managed without using nightly-only features (August 2024).
    // It is sound as long as the actual internal representation of fat pointers doesn't change.
    #[cfg(not(feature = "nightly"))]
    unsafe {
        core::mem::transmute_copy(&FatPtr {
            ptr: data_ptr,
            meta: metadata,
        })
    }
    #[cfg(feature = "nightly")]
    {
        std::ptr::from_raw_parts_mut(data_ptr, metadata.meta)
    }
}

impl<T: ?Sized> UnsizedMetadata<T> {
    #[inline]
    #[cfg(not(feature = "nightly"))]
    fn polyfill_metadata(cur_ptr: *const T) -> *const () {
        if is_sized::<T>() {
            unreachable!() //We're never using this function for sized data
        } else {
            let ptrptr = &cur_ptr as *const *const T as *const *const ();
            // SAFETY:
            // This is a trick to get at the 'metadata'-part of the fat-ptr 'cur_ptr'.
            // It works in practice, as long as the internal representation of fat pointers doesn't
            // change.
            unsafe { *ptrptr.wrapping_offset(1) }
        }
    }

    #[inline]
    pub fn new(cur_ptr: *const T) -> UnsizedMetadata<T> {
        UnsizedMetadata {
            #[cfg(feature = "nightly")]
            meta: std::ptr::metadata(cur_ptr),
            #[cfg(not(feature = "nightly"))]
            meta: Self::polyfill_metadata(cur_ptr),
            phantom: PhantomData,
        }
    }
}

fn get_holder_layout<T: ?Sized>(ptr: *const T) -> Layout {
    // SAFETY:
    // The pointer 'ptr' is a valid pointer
    let payload_layout = Layout::for_value(unsafe { &*ptr });
    if is_sized::<T>() {
        let layout = Layout::new::<ItemHolder<(), SizedMetadata>>();
        let (layout, _) = layout.extend(payload_layout).unwrap();
        layout.pad_to_align()
    } else {
        let layout = Layout::new::<UnsizedMetadata<T>>();
        let (layout, _) = layout
            .extend(Layout::new::<ItemHolder<(), UnsizedMetadata<T>>>())
            .unwrap();
        let (layout, _) = layout.extend(payload_layout).unwrap();
        layout.pad_to_align()
    }
}

#[inline(always)]
fn to_dummy<T: ?Sized, M: IMetadata>(ptr: *const ItemHolder<T, M>) -> *const ItemHolderDummy<T> {
    ptr as *mut ItemHolderDummy<T>
}

#[inline(always)]
fn from_dummy<T: ?Sized, M: IMetadata>(ptr: *const ItemHolderDummy<T>) -> *const ItemHolder<T, M> {
    get_full_ptr_raw::<T, M>(ptr)
}

macro_rules! with_holder {
    ($p: expr, $t: ty, $item: ident, $f:expr) => {
        if is_sized::<$t>() {
            let $item = from_dummy::<$t, SizedMetadata>($p.as_ptr());
            $f
        } else {
            let $item = from_dummy::<$t, UnsizedMetadata<$t>>($p.as_ptr());
            $f
        }
    };
}

fn make_sized_or_unsized_holder_from_box<T: ?Sized>(
    item: Box<T>,
    prev: *mut ItemHolderDummy<T>,
) -> *const ItemHolderDummy<T> {
    if is_sized::<T>() {
        to_dummy(make_sized_holder_from_box(item, prev))
    } else {
        to_dummy(make_unsized_holder_from_box(item, prev))
    }
}

#[allow(clippy::let_and_return)]
fn get_weak_count(count: usize) -> usize {
    let count = count & ((1 << (usize::BITS - 2)) - 1);
    #[cfg(feature = "validate")]
    assert!(count < MAX_REF_COUNT / 2);
    count
}

/// Node has next, or will soon have next. Note! It may seem this is unnecessary,
/// since if there's a "next", then that next node will hold a weak ref, so a lonely
/// reference could detect that there was a 'next' anyway.
///
/// Consider the following sequence:
/// * Instance A and B point to Node N1
/// * A starts dropping. It loads weak count '2'.
/// * B updates, creating N2, and advanced to N2, and is then dropped.
/// * Weak count of N1 is now still 2, so the compare_exchange for A *succeeds*
///
/// Having this flag makes it impossible for N1 to succeed
const WEAK_HAVE_NEXT: usize = 1 << (usize::BITS - 1);
const WEAK_HAVE_PREV: usize = 1 << (usize::BITS - 2);

/// To avoid potential unsafety if refcounts overflow and wrap around,
/// we have a maximum limit for ref count values. This limit is set with a large margin relative
/// to the actual wraparound value. Note that this
/// limit is enforced post fact, meaning that if there are more than usize::MAX/8 or so
/// simultaneous threads, unsoundness can occur. This is deemed acceptable, because it is
/// impossible to achieve in practice. Especially since it basically requires an extremely long
/// running program with memory leaks, or leaking memory very fast in a tight loop. Without leaking,
/// is impractical to achieve such high refcounts, since having usize::MAX/8 ArcShift instances
/// alive on a 64-bit machine is impossible, since this would require usize::MAX/2 bytes of memory,
/// orders of magnitude larger than any existing machine (in 2025).
const MAX_REF_COUNT: usize = usize::MAX / 8;

fn get_weak_prev(count: usize) -> bool {
    (count & WEAK_HAVE_PREV) != 0
}

#[allow(unused)]
fn get_weak_next(count: usize) -> bool {
    (count & WEAK_HAVE_NEXT) != 0
}

#[cfg_attr(test, mutants::skip)]
fn initial_weak_count<T: ?Sized>(prev: *const ItemHolderDummy<T>) -> usize {
    if prev.is_null() {
        1
    } else {
        1 | WEAK_HAVE_PREV
    }
}

#[allow(unused)]
#[cfg(all(feature = "std", feature = "debug"))]
#[cfg_attr(test, mutants::skip)]
fn format_weak(weak: usize) -> std::string::String {
    let count = weak & ((1 << (usize::BITS - 2)) - 1);
    let have_next = (weak & WEAK_HAVE_NEXT) != 0;
    let have_prev = (weak & WEAK_HAVE_PREV) != 0;
    std::format!("(weak: {} prev: {} next: {})", count, have_prev, have_next)
}

#[allow(unused)]
fn make_unsized_holder_from_box<T: ?Sized>(
    item: Box<T>,
    prev: *mut ItemHolderDummy<T>,
) -> *const ItemHolder<T, UnsizedMetadata<T>> {
    let cur_ptr = Box::into_raw(item);

    debug_println!("thesize: {:?}", cur_ptr);
    let item_holder_ptr: *mut ItemHolder<T, UnsizedMetadata<T>>;

    // SAFETY:
    // The pointer 'cur_ptr' is a valid pointer (it's just been created by 'Box::into_raw'
    let payload_layout = Layout::for_value(unsafe { &*cur_ptr });
    let the_size = payload_layout.size();

    if is_sized::<T>() {
        unreachable!()
    } else {
        let layout = get_holder_layout::<T>(cur_ptr);

        let metadata = UnsizedMetadata::new(cur_ptr);
        debug_println!("Layout: {:?}, meta: {:?}", layout, metadata);
        item_holder_ptr =
            // SAFETY:
            // core::alloc::alloc requires the allocated layout to have a nonzero size. This
            // is fulfilled, since ItemHolder is non-zero sized even if T is zero-sized.
            // The returned memory is uninitialized, but we will initialize the required parts of it
            // below.
            unsafe { arc_from_raw_parts_mut(alloc::alloc::alloc(layout) as *mut _, metadata) };
        debug_println!("Sized result ptr: {:?}", item_holder_ptr);
        // SAFETY:
        // result_ptr is a valid pointer
        unsafe {
            addr_of_mut!((*item_holder_ptr).the_meta).write(metadata);
        }
    }

    // SAFETY:
    // The copy is safe because MaybeUninit<ItemHolder<T>> is guaranteed to have the same
    // memory layout as ItemHolder<T>, so we're just copying a value of T to a new location.
    unsafe {
        (addr_of_mut!((*item_holder_ptr).payload) as *mut u8)
            .copy_from(cur_ptr as *mut u8, the_size);
    }
    // SAFETY:
    // next is just an AtomicPtr-type, for which all bit patterns are valid.
    unsafe {
        addr_of_mut!((*item_holder_ptr).prev).write(atomic::AtomicPtr::new(prev as *mut _));
    }
    // SAFETY:
    // refcount is just an AtomicPtr-type, for which all bit patterns are valid.
    unsafe {
        addr_of_mut!((*item_holder_ptr).next).write(atomic::AtomicPtr::default());
    }
    // SAFETY:
    // strong_count is just an AtomicUsize-type, for which all bit patterns are valid.
    unsafe {
        addr_of_mut!((*item_holder_ptr).strong_count).write(atomic::AtomicUsize::new(1));
    }
    // SAFETY:
    // weak_count is just an AtomicUsize-type, for which all bit patterns are valid.
    unsafe {
        addr_of_mut!((*item_holder_ptr).weak_count)
            .write(atomic::AtomicUsize::new(initial_weak_count(prev)));
    }
    // SAFETY:
    // advance_count is just an AtomicUsize-type, for which all bit patterns are valid.
    unsafe {
        addr_of_mut!((*item_holder_ptr).advance_count).write(atomic::AtomicUsize::new(0));
    }

    // SAFETY:
    // result_ptr is a valid pointer
    #[cfg(feature = "validate")]
    unsafe {
        addr_of_mut!((*item_holder_ptr).magic1)
            .write(std::sync::atomic::AtomicU64::new(0xbeefbeefbeef8111));
    }

    // SAFETY:
    // result_ptr is a valid pointer
    #[cfg(feature = "validate")]
    unsafe {
        addr_of_mut!((*item_holder_ptr).magic2)
            .write(std::sync::atomic::AtomicU64::new(0x1234123412348111));
    }

    // SAFETY:
    // input_ptr is a *mut T that has been created from a Box<T>.
    // Converting it to a Box<MaybeUninit<T>> is safe, and will make sure that any drop-method
    // of T is not run. We must not drop T here, since we've moved it to the 'result_ptr'.
    let _t: Box<ManuallyDrop<T>> = unsafe { Box::from_raw(cur_ptr as *mut ManuallyDrop<T>) }; //Free the memory, but don't drop 'input'

    item_holder_ptr
}

#[allow(unused)]
fn make_sized_holder<T>(
    payload: T,
    prev: *const ItemHolderDummy<T>,
) -> *mut ItemHolder<T, SizedMetadata> {
    let holder = ItemHolder {
        the_meta: SizedMetadata,
        #[cfg(feature = "validate")]
        magic1: std::sync::atomic::AtomicU64::new(0xbeefbeefbeef8111),
        next: Default::default(),
        prev: atomic::AtomicPtr::new(prev as *mut _),
        strong_count: atomic::AtomicUsize::new(1),
        weak_count: atomic::AtomicUsize::new(initial_weak_count::<T>(prev)),
        advance_count: atomic::AtomicUsize::new(0),
        #[cfg(feature = "validate")]
        magic2: std::sync::atomic::AtomicU64::new(0x1234123412348111),
        payload: UnsafeCell::new(ManuallyDrop::new(payload)),
    };

    Box::into_raw(Box::new(holder))
}

#[allow(unused)]
fn make_sized_holder_from_box<T: ?Sized>(
    item: Box<T>,
    prev: *mut ItemHolderDummy<T>,
) -> *mut ItemHolder<T, SizedMetadata> {
    let cur_ptr = Box::into_raw(item);

    debug_println!("thesize: {:?}", cur_ptr);

    // SAFETY:
    // 'cur_ptr' is a valid pointer, it's just been created by Box::into_raw
    let payload_layout = Layout::for_value(unsafe { &*cur_ptr });
    let the_size = payload_layout.size();

    let layout = get_holder_layout::<T>(cur_ptr);

    // SAFETY:
    // The type '*mut ItemHolder<T, NoMeta>' is not actually a fat pointer. But since T:?Sized,
    // the compiler treats it like a fat pointer with a zero-size metadata, which is not
    // the exact same thing as a thin pointer (is my guess).
    // Using transmute_copy to trim off the metadata is sound.
    let item_holder_ptr: *mut ItemHolder<T, SizedMetadata> =
        unsafe { core::mem::transmute_copy(&alloc::alloc::alloc(layout)) };

    // SAFETY:
    // The copy is safe because MaybeUninit<ItemHolder<T>> is guaranteed to have the same
    // memory layout as ItemHolder<T>, so we're just copying a value of T to a new location.
    unsafe {
        (addr_of_mut!((*item_holder_ptr).payload) as *mut u8)
            .copy_from(cur_ptr as *mut u8, the_size);
    }
    // SAFETY:
    // next is just an AtomicPtr-type, for which all bit patterns are valid.
    unsafe {
        addr_of_mut!((*item_holder_ptr).prev).write(atomic::AtomicPtr::new(prev as *mut _));
    }
    // SAFETY:
    // refcount is just an AtomicPtr-type, for which all bit patterns are valid.
    unsafe {
        addr_of_mut!((*item_holder_ptr).next).write(atomic::AtomicPtr::default());
    }
    // SAFETY:
    // strong_count is just an AtomicUsize-type, for which all bit patterns are valid.
    unsafe {
        addr_of_mut!((*item_holder_ptr).strong_count).write(atomic::AtomicUsize::new(1));
    }
    // SAFETY:
    // weak_count is just an AtomicUsize-type, for which all bit patterns are valid.
    unsafe {
        addr_of_mut!((*item_holder_ptr).weak_count)
            .write(atomic::AtomicUsize::new(initial_weak_count(prev)));
    }
    // SAFETY:
    // advance_count is just an AtomicUsize-type, for which all bit patterns are valid.
    unsafe {
        addr_of_mut!((*item_holder_ptr).advance_count).write(atomic::AtomicUsize::new(0));
    }

    // SAFETY:
    // result_ptr is a valid pointer
    #[cfg(feature = "validate")]
    unsafe {
        addr_of_mut!((*item_holder_ptr).magic1)
            .write(std::sync::atomic::AtomicU64::new(0xbeefbeefbeef8111));
    }

    // SAFETY:
    // result_ptr is a valid pointer
    #[cfg(feature = "validate")]
    unsafe {
        addr_of_mut!((*item_holder_ptr).magic2)
            .write(std::sync::atomic::AtomicU64::new(0x1234123412348111));
    }

    // SAFETY:
    // input_ptr is a *mut T that has been created from a Box<T>.
    // Converting it to a Box<MaybeUninit<T>> is safe, and will make sure that any drop-method
    // of T is not run. We must not drop T here, since we've moved it to the 'result_ptr'.
    let _t: Box<ManuallyDrop<T>> = unsafe { Box::from_raw(cur_ptr as *mut ManuallyDrop<T>) }; //Free the memory, but don't drop 'input'

    item_holder_ptr
}
fn get_full_ptr_raw<T: ?Sized, M: IMetadata>(
    dummy: *const ItemHolderDummy<T>,
) -> *const ItemHolder<T, M> {
    if is_sized::<T>() {
        assert_eq!(
            size_of::<*const ItemHolder<T, M>>(),
            size_of::<*const ItemHolderDummy<T>>()
        ); //<- Verify that *const T is not a fat ptr

        // SAFETY:
        // '*const ItemHolder<T, M>' is not _actually_ a fat pointer (it is just pointer sized),
        // so transmuting from dummy to it is correct.
        unsafe { core::mem::transmute_copy(&dummy) }
    } else {
        assert_eq!(size_of::<M>(), size_of::<usize>()); //<- Verify that *const ItemHolder<T> is a fat ptr

        let ptr_data = dummy as *mut _;
        debug_println!("Dummy data: {:?}", ptr_data);
        let metadata_ptr = dummy as *const UnsizedMetadata<T>;
        debug_println!(
            "Unsized, meta: {:?}, val: {:?}",
            metadata_ptr,
            // SAFETY:
            // metadata_ptr is a valid pointer
            unsafe { *metadata_ptr }
        );
        // SAFETY:
        // metadata_ptr is a valid pointer
        let metadata = unsafe { *metadata_ptr };
        arc_from_raw_parts_mut(ptr_data, metadata)
    }
}

pub(crate) struct SizedMetadata;
trait IMetadata {}
impl IMetadata for SizedMetadata {}
impl<T: ?Sized> IMetadata for UnsizedMetadata<T> {}

#[doc(hidden)]
#[repr(transparent)]
pub struct ItemHolderDummy<T: ?Sized> {
    // void pointers should point to u8
    _dummy: u8,
    _phantom_data: PhantomData<T>,
}

/*
Invariants:
 * ItemHolder cannot be deallocated if weak-count > 0
 * When strong-count goes from 0->1, weak-count must be incremented by 1
 * When strong-count goes from 1->0, weak-count must be decremented by 1
 * The rightmost ItemHolder cannot be dropped if there are other items (to the left).
   (But it may be possible to apply the janitor operation and drop them)
 * An ItemHolder can have its strong-count increased even if it is dropped,
   so just because strong-count is > 0 doesn't mean the item isn't dropped.
 * If strong-count > 0, weak-count is also > 0.
 * ItemHolder cannot be dropped if item.prev.advance_count > 0
 * Linked list defined by prev-pointers is the nominal order of the chain
 * ItemHolder can only be dropped when holding a lock on item,
   and a lock on item 'item.next', after having set 'item.prev.next' to 'item.next' (or further to the right).
   See do_advance_impl for details regarding 'advance_count'.
 * While dropping, the janitor process must be run. If a concurrent janitor task is detected,
   it must be marked as 'disturbed', and the disturbed task must re-run from the beginning
   after completing.
 * The weak-count has encoded in it 2 flags: HAVE_WEAK_NEXT and HAVE_WEAK_PREV. These decide
   if the item has an item to the right (next) and/or to the left (prev). The HAVE_WEAK_NEXT
   means there is, or soon will be, a neighbor to the right. HAVE_WEAK_PREV there isn't,
   or soon won't be, a neighbor to the left. When using compare_exchange to set the weak_count
   to 0, the code will atomically ensure no prev/next exist and that count is 0, in one operation.

*/

/// This structure represents the heap allocation in which ArcShift payloads reside.
/// Align 8 is needed, since we store flags in the lower 2 bits of the ItemHolder-pointers
/// In practice, the alignment of ItemHolder is 8 anyway, but we specify it here for clarity.
#[repr(align(8))]
#[repr(C)] // Just to get the 'magic' first and last in memory. Shouldn't hurt.
struct ItemHolder<T: ?Sized, M: IMetadata> {
    the_meta: M,
    #[cfg(feature = "validate")]
    magic1: std::sync::atomic::AtomicU64,
    /// Can be incremented to keep the 'next' value alive. If 'next' is set to a new value, and
    /// 'advance_count' is read as 0 after, then this node is definitely not going to advance to
    /// some node *before* 'next'.
    advance_count: atomic::AtomicUsize,

    /// Pointer to the prev value, or null.
    prev: atomic::AtomicPtr<ItemHolderDummy<T>>,
    /// Strong count. When 0, the item is dropped.
    /// Count must never be incremented from 0. This means increment must be done with
    /// compare-exchange, not fetch_add.
    strong_count: atomic::AtomicUsize,
    /// Weak count. When reaches 0, the 'janitor' task may deallocate the node, iff
    /// there are no previous nodes with 'advance_count' > 0.
    /// The next node holds a weak ref to the prev. But prev nodes don't
    /// hold weak counts on next.
    /// MSB of 'weak_count' is a 'nonext' flag, that tells that this item is the last in the
    /// chain. It is set to 1 *before* 'next' is assigned, so this is 0 when it is known
    /// that this won't be the last ever.
    weak_count: atomic::AtomicUsize,
    #[cfg(feature = "validate")]
    magic2: std::sync::atomic::AtomicU64,

    /// Pointer to the next value or null. Possibly decorated (i.e, least significant bit set)
    /// The decoration determines:
    ///  * If janitor process is currently active for this node and those left of it
    ///  * If payload has been deallocated
    ///  * The current lock-holder (janitor) has been disturbed (i.e, some other thread couldn't
    ///    do its job because it encountered the lock, and set the disturbed flag).
    next: atomic::AtomicPtr<ItemHolderDummy<T>>,
    pub(crate) payload: UnsafeCell<ManuallyDrop<T>>,
}

impl<T: ?Sized, M: IMetadata> PartialEq for ItemHolder<T, M> {
    #[allow(clippy::ptr_eq)] //We actually want to use addr_eq, but it's not available on older rust versions. Let's just use this for now.
    fn eq(&self, other: &ItemHolder<T, M>) -> bool {
        self as *const _ as *const u8 == other as *const _ as *const u8
    }
}

impl<T: ?Sized, M: IMetadata> ItemHolder<T, M> {
    fn set_next(&self, undecorated_new_next: *const ItemHolderDummy<T>) {
        #[cfg(feature = "validate")]
        assert_eq!(
            get_decoration(undecorated_new_next),
            ItemStateEnum::UndisturbedUndecorated
        );

        // Synchronizes with:
        // * 'has_payload' - irrelevant, has payload only cares about 'Dropped'-flag, not changed here
        // * 'lock_node_for_gc' - irrelevant, we already own the lock, and we're not changing the lock-bit
        // * 'do_upgrade_weak'
        //
        // Lock-free because we only loop if 'next' changes, which means
        // some other node has made progress.
        let mut prior_next = self.next.load(atomic::Ordering::Relaxed);
        loop {
            let new_next = decorate(undecorated_new_next, get_decoration(prior_next));
            match self.next.compare_exchange(
                prior_next,
                new_next as *mut _,
                atomic::Ordering::SeqCst, //atomic set_next
                atomic::Ordering::SeqCst,
            ) {
                Ok(_) => {
                    debug_println!(
                        "set {:x?}.next = {:x?}",
                        to_dummy(self as *const _),
                        new_next
                    );
                    return;
                }
                Err(err) => {
                    prior_next = err;
                }
            }
        }
    }

    /// Includes self
    #[allow(unused)]
    #[cfg(test)]
    #[cfg(feature = "std")]
    fn debug_all_to_left<'a>(&self) -> std::vec::Vec<&'a ItemHolder<T, M>> {
        let mut ret = alloc::vec::Vec::new();
        let mut item_ptr = self as *const ItemHolder<T, M>;
        // Lock-free because this loop is run in debug harness, and doesn't do any synchronization
        loop {
            // SAFETY:
            // item_ptr has just been created from the reference 'self', or was a non-null
            // 'prev' pointer of some valid reference, recursively. This method is only called
            // from the debug_validate machinery, that is 'unsafe' and requires the user to
            // make sure no concurrent access is occurring. At rest, 'prev' pointers are always
            // valid.
            ret.push(unsafe { &*item_ptr });
            // SAFETY:
            // See above. item_ptr is a valid pointer.
            let prev = from_dummy::<T, M>(unsafe { (*item_ptr).prev.load(Ordering::Relaxed) });
            if prev.is_null() {
                break;
            }
            item_ptr = prev;
        }

        ret
    }

    #[inline(always)]
    unsafe fn payload<'a>(&self) -> &'a T {
        // SAFETY:
        // Lifetime extension of shared references like this is permissible, as long as the object,
        // remains alive. Because of our refcounting, the object is kept alive as long as
        // the accessor (ArcShift-type) that calls this remains alive.
        unsafe { transmute::<&T, &'a T>(&*(self.payload.get())) }
    }

    // SAFETY:
    // Node must be uniquely owned, and payload must never be accessed again
    #[cfg(not(any(feature = "std", feature = "nostd_unchecked_panics")))]
    unsafe fn take_boxed_payload(&self) -> Box<T> {
        let payload = &self.payload;
        debug_println!("boxing payload");

        // SAFETY: item_ptr is now uniquely owned. We can drop it.
        let payload_val: &mut T = unsafe { &mut **(&mut *payload.get()) };
        let size = size_of_val(payload_val);
        let align = align_of_val(payload_val);
        let layout = Layout::from_size_align(size, align).unwrap();
        let thin_dest_ptr = if size == 0 {
            1 as *mut u8
        } else {
            alloc::alloc::alloc(layout)
        };

        let fat_dest_ptr = if is_sized::<T>() {
            core::ptr::copy_nonoverlapping(payload_val as *mut _ as *mut u8, thin_dest_ptr, size);
            core::mem::transmute_copy(&thin_dest_ptr)
        } else {
            core::ptr::copy_nonoverlapping(payload_val as *mut _ as *mut u8, thin_dest_ptr, size);
            let meta = UnsizedMetadata::new(payload_val);
            ptr_from_raw_parts_mut(thin_dest_ptr, meta)
        };

        Box::from_raw(fat_dest_ptr)
    }

    /// Returns true if the node could be atomically locked
    fn lock_node_for_gc(&self) -> bool {
        // Lock free, see comment for each 'continue' statement, which are the only statements
        // that lead to looping.
        loop {
            // This can't be 'Relaxed', because if we read it as already locked and disturbed,
            // we must make sure that this is still the case at this point in the total order.
            // When dropping, after exiting here, we won't clean up the entire chain. Our current
            // thread is not going to stop this from occurring (we've advanced to the rightmost), but
            // if it doesn't do it itself, we must make sure some other thread does it.
            //
            // If we read a stale value here, it may have been written by some other node _before_
            // we advanced, in which case that node may have already retried the GC, and failed
            // (since we hadn't advanced). This would then lead to a memory leak.
            let cur_next = self.next.load(atomic::Ordering::SeqCst);

            let decoration = get_decoration(cur_next);
            debug_println!(
                "loaded  {:x?}.next, got {:?} (decoration: {:?})",
                self as *const ItemHolder<T, M>,
                cur_next,
                decoration
            );
            if decoration.is_unlocked() {
                let decorated = decorate(undecorate(cur_next), decoration.with_gc());
                let success = self
                    .next
                    .compare_exchange(
                        cur_next,
                        decorated as *mut _,
                        Ordering::SeqCst, //atomic gc lock
                        atomic::Ordering::SeqCst,
                    )
                    .is_ok();
                debug_println!(
                    "Locking node {:x?}, result: {} (prior decoration: {:?}, new {:?})",
                    self as *const ItemHolder<T, M>,
                    success,
                    decoration,
                    get_decoration(decorated)
                );
                if !success {
                    // Lock free, because we only end up here if some other thread did one of:
                    // 1) added a new node, which is considered progress
                    // 2) has locked the node, which is not progress, but will only lead to us
                    //    setting the 'disturbed' flag, which is only one step, and thus lock free.
                    continue;
                }
                return true;
            } else {
                debug_println!(
                    "Locking node {:x?} failed, already decorated: {:?}",
                    self as *const ItemHolder<T, M>,
                    decoration
                );
                if !decoration.is_disturbed() {
                    let decorated = decorate(undecorate(cur_next), decoration.with_disturbed());
                    match self.next.compare_exchange(
                        cur_next,
                        decorated as *mut _,
                        Ordering::SeqCst, //atomic gc disturb
                        atomic::Ordering::SeqCst,
                    ) {
                        Ok(_) => {
                            debug_println!("Locking node {:x?} failed, set disturbed flag, new value: {:x?} (={:?})", self as * const ItemHolder<T, M>, decorated, get_decoration(decorated));
                        }
                        Err(prior) => {
                            if !get_decoration(prior).is_disturbed() {
                                // Lock free, because we can only end up here if some other thread did either:
                                // 1) Add a new node, which is considered progress
                                // 2) Removed the lock, which will lead to the other node advancing
                                //    to new things (which is progress), unless it was disturbed.
                                //    However, if it was disturbed, it wasn't due to us, since we
                                //    failed to set the disturbed flag.
                                continue;
                            }
                        }
                    }
                }

                // Already decorated
                return false;
            }
        }
    }

    /// Return true if node was disturbed
    #[must_use] //Not safe to leave a re-run request un-handled
    fn unlock_node(&self) -> bool {
        debug_println!("Unlocking node {:x?}", self as *const ItemHolder<T, M>);
        // Lock free, because we only loop if some other node modified 'next',
        // The only possible modifications are:
        // 1) Adding a new node, which is considered progress.
        // 2) Setting the disturbed flag, which means the other node has offloaded
        //    work on us, and is now proceeding to is next task, which means there is
        //    system progress, so algorithm remains lock free.
        loop {
            let cur_next = self.next.load(atomic::Ordering::Relaxed);
            let decoration = get_decoration(cur_next);
            let undecorated = decorate(undecorate(cur_next), decoration.without_gc_and_disturbed());

            #[cfg(feature = "validate")]
            assert!(
                decoration.is_locked(),
                "node {:x?} was not actually locked, decoration: {:?}",
                self as *const _,
                decoration
            );

            debug_println!("Unlocked dec {:x?}: {:x?}", self as *const Self, decoration);
            if self
                .next
                .compare_exchange(
                    cur_next,
                    undecorated as *mut _,
                    Ordering::SeqCst, //atomic gc unlock
                    Ordering::Relaxed,
                )
                .is_ok()
            {
                return decoration.is_disturbed();
            }
        }
    }
}

#[cfg(all(feature = "std", any(loom, feature = "shuttle"), feature = "validate"))]
static MAGIC: std::sync::atomic::AtomicU16 = std::sync::atomic::AtomicU16::new(0);

impl<T: ?Sized, M: IMetadata> ItemHolder<T, M> {
    #[cfg_attr(test, mutants::skip)]
    #[cfg(feature = "validate")]
    fn verify(ptr2: *const ItemHolder<T, M>) {
        {
            let ptr = ptr2 as *const ItemHolder<(), M>;

            // SAFETY:
            // This function is never called with a null-ptr. Also, this is
            // just used for testing.
            let atomic_magic1 = unsafe { &*std::ptr::addr_of!((*ptr).magic1) };
            // SAFETY:
            // This function is never called with a null-ptr. Also, this is
            // just used for testing.
            let atomic_magic2 = unsafe { &*std::ptr::addr_of!((*ptr).magic2) };

            let magic1 = atomic_magic1.load(Ordering::Relaxed);
            let magic2 = atomic_magic2.load(Ordering::Relaxed);
            if magic1 >> 16 != 0xbeefbeefbeef {
                debug_println!(
                    "Internal error - bad magic1 in {:?}: {} ({:x})",
                    ptr,
                    magic1,
                    magic1
                );
                debug_println!("Backtrace: {}", std::backtrace::Backtrace::capture());
                std::process::abort();
            }
            if magic2 >> 16 != 0x123412341234 {
                debug_println!(
                    "Internal error - bad magic2 in {:?}: {} ({:x})",
                    ptr,
                    magic2,
                    magic2
                );
                debug_println!("Backtrace: {}", std::backtrace::Backtrace::capture());
                std::process::abort();
            }
            #[cfg(not(any(loom, feature = "shuttle")))]
            {
                let m1 = magic1 & 0xffff;
                let m2 = magic2 & 0xffff;
                if m1 != 0x8111 || m2 != 0x8111 {
                    debug_println!("Internal error - bad magic in {:?} {:x} {:x}", ptr, m1, m2);
                }
            }

            #[cfg(any(loom, feature = "shuttle"))]
            {
                let diff = (magic1 & 0xffff) as isize - (magic2 & 0xffff) as isize;
                if diff != 0 {
                    debug_println!(
                        "Internal error - bad magics in {:?}: {} ({:x}) and {} ({:x})",
                        ptr,
                        magic1,
                        magic1,
                        magic2,
                        magic2
                    );
                    debug_println!("Backtrace: {}", std::backtrace::Backtrace::capture());
                    panic!();
                }
                let magic = MAGIC.fetch_add(1, Ordering::Relaxed);
                let magic = magic as i64 as u64;
                atomic_magic1.fetch_and(0xffff_ffff_ffff_0000, Ordering::Relaxed);
                atomic_magic2.fetch_and(0xffff_ffff_ffff_0000, Ordering::Relaxed);
                atomic_magic1.fetch_or(magic, Ordering::Relaxed);
                atomic_magic2.fetch_or(magic, Ordering::Relaxed);
            }
        }
    }
}

/// Check the magic values of the supplied pointer, validating it in a best-effort fashion
#[inline]
#[allow(unused)]
#[cfg_attr(test, mutants::skip)]
fn verify_item_impl<T: ?Sized, M: IMetadata>(_ptr: *const ItemHolderDummy<T>) {
    #[cfg(feature = "validate")]
    {
        assert_is_undecorated::<T, M>(_ptr);

        let ptr = _ptr;
        let x = undecorate(ptr);
        if x != ptr {
            panic!("Internal error in ArcShift: Pointer given to verify was decorated, it shouldn't have been! {:?}", ptr);
        }
        if x.is_null() {
            return;
        }
        ItemHolder::<T, M>::verify(from_dummy::<T, M>(x))
    }
}
/// Check the magic values of the supplied pointer, validating it in a best-effort fashion
#[inline]
#[cfg_attr(test, mutants::skip)]
fn verify_item<T: ?Sized>(_ptr: *const ItemHolderDummy<T>) {
    #[cfg(feature = "validate")]
    {
        if is_sized::<T>() {
            verify_item_impl::<T, SizedMetadata>(_ptr)
        } else {
            verify_item_impl::<T, UnsizedMetadata<T>>(_ptr)
        }
    }
}

const ITEM_STATE_LOCKED_FLAG: u8 = 1;
const ITEM_STATE_DROPPED_FLAG: u8 = 2;
const ITEM_STATE_DISTURBED_FLAG: u8 = 4;

#[repr(u8)]
#[derive(Clone, Copy, Debug, PartialEq, Eq)]
#[allow(unused)]
enum ItemStateEnum {
    /// Pointer is not decorated
    UndisturbedUndecorated = 0,
    UndisturbedGcIsActive = 1,
    UndisturbedPayloadDropped = 2,
    UndisturbedPayloadDroppedAndGcActive = 3,
    DisturbedUndecorated = 4,
    DisturbedGcIsActive = 5,
    DisturbedPayloadDropped = 6,
    DisturbedPayloadDroppedAndGcActive = 7,
}

impl ItemStateEnum {
    #[allow(unused)]
    fn is_locked(self) -> bool {
        (self as u8 & ITEM_STATE_LOCKED_FLAG) != 0
    }
    fn is_disturbed(self) -> bool {
        (self as u8 & ITEM_STATE_DISTURBED_FLAG) != 0
    }
    fn is_unlocked(self) -> bool {
        (self as u8 & ITEM_STATE_LOCKED_FLAG) == 0
    }
    fn dropped(self) -> ItemStateEnum {
        // SAFETY:
        // All 3-bit values are legal ItemStateEnum values, so oring on 4 is ok
        unsafe { core::mem::transmute::<u8, ItemStateEnum>(self as u8 | ITEM_STATE_DROPPED_FLAG) }
    }
    fn with_gc(self) -> ItemStateEnum {
        // SAFETY:
        // All 3-bit values are legal ItemStateEnum values, so oring on 1 is ok
        unsafe { core::mem::transmute::<u8, ItemStateEnum>(self as u8 | ITEM_STATE_LOCKED_FLAG) }
    }
    fn with_disturbed(self) -> ItemStateEnum {
        // SAFETY:
        // All 3-bit values are legal ItemStateEnum values, so oring on 1 is ok
        unsafe { core::mem::transmute::<u8, ItemStateEnum>(self as u8 | ITEM_STATE_DISTURBED_FLAG) }
    }
    fn without_gc_and_disturbed(self) -> ItemStateEnum {
        // SAFETY:
        // All 3-bit values are legal ItemStateEnum values, so anding out 1 is ok
        unsafe {
            core::mem::transmute::<u8, ItemStateEnum>(
                self as u8 & (!ITEM_STATE_LOCKED_FLAG) & (!ITEM_STATE_DISTURBED_FLAG),
            )
        }
    }
    fn is_dropped(self) -> bool {
        (self as u8 & ITEM_STATE_DROPPED_FLAG) != 0
    }
}

fn decorate<T: ?Sized>(
    ptr: *const ItemHolderDummy<T>,
    e: ItemStateEnum,
) -> *const ItemHolderDummy<T> {
    let curdecoration = (ptr as usize) & 7;
    ((ptr as *const u8).wrapping_offset((e as isize) - (curdecoration as isize)))
        as *const ItemHolderDummy<T>
}

/// Get the state encoded in the decoration, if any.
/// Returns None if the pointer is undecorated null.
/// The pointer must be valid.
fn get_decoration<T: ?Sized>(ptr: *const ItemHolderDummy<T>) -> ItemStateEnum {
    if ptr.is_null() {
        return ItemStateEnum::UndisturbedUndecorated;
    }
    let raw = ((ptr as usize) & 7) as u8;
    // SAFETY:
    // All values `0..=7` are valid ItemStateEnum.
    // And the bitmask produces a value `0..=7`
    unsafe { core::mem::transmute::<u8, ItemStateEnum>(raw) }
}

/// Panic if the pointer is decorated
#[allow(unused)]
#[cfg_attr(test, mutants::skip)]
#[inline]
fn assert_is_undecorated<T: ?Sized, M: IMetadata>(_ptr: *const ItemHolderDummy<T>) {
    #[cfg(feature = "validate")]
    {
        let raw = _ptr as usize & 7;
        if raw != 0 {
            panic!("Internal error in ArcShift - unexpected decorated pointer");
        }
    }
}

/// Return an undecorated version of the given pointer.
/// Supplying an already undecorated pointer is not an error, and returns
/// the value unmodified.
#[inline(always)]
fn undecorate<T: ?Sized>(cand: *const ItemHolderDummy<T>) -> *const ItemHolderDummy<T> {
    let raw = cand as usize & 7;
    (cand as *const u8).wrapping_offset(-(raw as isize)) as *const ItemHolderDummy<T>
}

impl<T: ?Sized> Clone for ArcShift<T> {
    fn clone(&self) -> Self {
        let t = with_holder!(self.item, T, item, {
            let mut drop_jobs = DropHandler::default();
            let result = do_clone_strong(item, &mut drop_jobs);
            drop_jobs.resume_any_panics();
            result
        });
        ArcShift {
            // SAFETY:
            // The pointer returned by 'do_clone_strong' is always valid and non-null.
            item: unsafe { NonNull::new_unchecked(t as *mut _) },
            pd: PhantomData,
        }
    }
}
impl<T: ?Sized> Clone for ArcShiftWeak<T> {
    fn clone(&self) -> Self {
        let t = with_holder!(self.item, T, item, do_clone_weak(item));
        ArcShiftWeak {
            // SAFETY:
            // The pointer returned by 'do_clone_weak' is always valid and non-null.
            item: unsafe { NonNull::new_unchecked(t as *mut _) },
        }
    }
}

fn do_clone_strong<T: ?Sized, M: IMetadata>(
    item_ptr: *const ItemHolder<T, M>,
    drop_job_queue: &mut impl IDropHandler<T, M>,
) -> *const ItemHolderDummy<T> {
    // SAFETY:
    // do_clone_strong must be called with a valid item_ptr
    let item = unsafe { &*item_ptr };
    debug_println!(
        "Strong clone, about to access strong count of {:x?}",
        item_ptr
    );
    let strong_count = item.strong_count.fetch_add(1, Ordering::Relaxed);

    if strong_count > MAX_REF_COUNT {
        item.strong_count.fetch_sub(1, Ordering::Relaxed);
        panic!("strong ref count max limit exceeded")
    }

    debug_println!(
        "strong-clone, new strong count: {:x?} is {}",
        item_ptr,
        strong_count + 1
    );
    #[cfg(feature = "validate")]
    assert!(strong_count > 0);

    do_advance_strong::<T, M>(to_dummy::<T, M>(item_ptr), drop_job_queue)
}

fn do_clone_weak<T: ?Sized, M: IMetadata>(
    item_ptr: *const ItemHolder<T, M>,
) -> *const ItemHolderDummy<T> {
    // SAFETY:
    // do_clone_weak must be called with a valid item_ptr
    let item = unsafe { &*item_ptr };
    let weak_count = item.weak_count.fetch_add(1, Ordering::Relaxed);
    if get_weak_count(weak_count) > MAX_REF_COUNT {
        item.weak_count.fetch_sub(1, Ordering::Relaxed);
        panic!("weak ref count max limit exceeded")
    }
    debug_println!(
        "==> weak-clone, fetch_add, new weak count: {:x?} is {}",
        item_ptr,
        format_weak(weak_count + 1)
    );
    #[cfg(feature = "validate")]
    assert!(weak_count > 0);
    to_dummy(item_ptr)
}

fn do_upgrade_weak<T: ?Sized, M: IMetadata>(
    item_ptr: *const ItemHolder<T, M>,
    jobq: &mut DropHandler<T>,
) -> Option<*const ItemHolderDummy<T>> {
    debug_println!("executing do_upgrade_weak");
    // SAFETY:
    // do_upgrade_weak must be called with a valid item_ptr
    let start_item = unsafe { &*(item_ptr) };
    {
        // This is needed, since ostensibly, this method works on a weak clone of 'item_ptr'.
        // It is this weak clone that is converted to a strong item.
        // A Relaxed add is sufficient here, since we don't need to synchronize with anything.
        // We already have a weak link. The extra weak link added here only becomes relevant
        // the next time we _decrease_ weak_count, and since that will be an op on the same
        // atomic, it will definitely see the value written here, which is all we require.
        let weak_count = start_item.weak_count.fetch_add(1, Ordering::Relaxed);
        if get_weak_count(weak_count) > MAX_REF_COUNT {
            start_item.weak_count.fetch_sub(1, Ordering::Relaxed);
            panic!("weak ref count max limit exceeded")
        }
        debug_println!(
            "==> do_upgrade_weak {:x?} incr weak count to {}",
            item_ptr,
            format_weak(weak_count + 1)
        );
    }
    let mut item_ptr = to_dummy(item_ptr);
    // Lock free: See comment on each 'continue'
    loop {
        item_ptr = do_advance_weak::<T, M>(item_ptr);
        // We still have one weak count on 'item_ptr' at this point. do_advance_weak
        // decrements the weak on the original value, and gives you an advanced value with
        // one count on.

        // SAFETY:
        // do_advance_weak always returns a valid non-null pointer
        let item = unsafe { &*from_dummy::<T, M>(item_ptr) };
        let prior_strong_count = item.strong_count.load(Ordering::SeqCst); //atomic upgrade read strong
        let item_next = item.next.load(Ordering::SeqCst); //atomic upgrade read next

        if !undecorate(item_next).is_null() {
            // Race, there's a new node we need to advance to.
            continue;
        }

        if !get_decoration(item_next).is_dropped() {
            if prior_strong_count == 0 {
                let _prior_weak_count = item.weak_count.fetch_add(1, Ordering::SeqCst); //atomic upgrade inc weak
                debug_println!(
                    "==> pre-upgrade strong=0 {:x?}, increase weak to {}",
                    item_ptr,
                    get_weak_count(_prior_weak_count) + 1
                );
            }

            if item
                .strong_count
                .compare_exchange(
                    prior_strong_count,
                    prior_strong_count + 1,
                    Ordering::SeqCst, //atomic upgrade inc strong
                    Ordering::Relaxed,
                )
                .is_ok()
            {
                // SAFETY:
                // item_ptr has been advanced to, and we thus hold a weak ref.
                // it is a valid pointer.
                let item = unsafe { &*from_dummy::<T, M>(item_ptr) };
                let item_next = item.next.load(Ordering::SeqCst); //atomic upgrade check next drop
                if !undecorate(item_next).is_null() {
                    let new_prior_strong = item.strong_count.fetch_sub(1, Ordering::SeqCst); //atomic upgrade fail dropped
                    if new_prior_strong == 1 {
                        let _prior_weak_count = item.weak_count.fetch_sub(1, Ordering::SeqCst); //atomic upgrade fail dec last strong
                        #[cfg(feature = "validate")]
                        assert!(get_weak_count(_prior_weak_count) > 1);
                        debug_println!(
                            "==> {:x?} reduced weak to {}",
                            item_ptr,
                            get_weak_count(_prior_weak_count - 1)
                        );
                    }
                    // Lock free. We only get here if some other node has added a new node,
                    // which is considered progress.
                    continue;
                }

                let _reduce_weak = item.weak_count.fetch_sub(1, Ordering::SeqCst); //atomic upgrade sub weak
                debug_println!(
                    "==> upgrade success, new strong_count: {}, new weak: {}",
                    prior_strong_count + 1,
                    format_weak(_reduce_weak - 1)
                );
                #[cfg(feature = "validate")]
                assert!(
                    get_weak_count(_reduce_weak) > 1,
                    "assertion failed: in do_upgrade_weak(1), reduced weak {:x?} to 0",
                    item_ptr
                );

                return Some(item_ptr);
            } else {
                if prior_strong_count == 0 {
                    let _prior_weak_count = item.weak_count.fetch_sub(1, Ordering::SeqCst); //atomic upgrade race dec weak
                    debug_println!(
                        "==> pre-upgrade strong=0 race2 {:x?}, decrease weak to {}",
                        item_ptr,
                        get_weak_count(_prior_weak_count) - 1
                    );
                    #[cfg(feature = "validate")]
                    assert!(get_weak_count(_prior_weak_count) > 1);
                }
                debug_println!("Race on strong_count _increase_ - loop.");
                // Lcok free. We only get here if some other node has succeeded in increasing or
                // decreasing strong count, which only happens if there is progress, unless
                // the node undid a strong_count modification because of a detected race.
                // The possible strong_count undo operations are:
                // 1) If ArcShift::clone exceeds the maximum strong count limit. This is an
                //    error case, but we'll also consider it progress.
                // 2) If ArcShift::upgrade detects a race on 'next' (new node added), which
                //    is considered system-wide progress.
                // 3) In ArcShift::update, if it races with adding a new node, which is
                //    considered progress.
                continue; //Race on strong count, try again
            }
        } else {
            do_drop_weak::<T, M>(item_ptr, jobq);
            return None;
        }
    }
}

/// Returns an up-to-date pointer.
/// The closure is called with references to the old and new items, and allows
/// the caller to, for instance, decrease/inrcease strong counts. If no advance could be done,
/// this is always because we're already at the most up-to-date value. The closure is not called
/// in this case.
/// If the update closure fails, this can only be because there's a new 'next', and the
/// current item has been dropped.
///
/// This function requires the caller to have some sort of reference to 'item_ptr', so that
/// it can't go away during execution. This method does not touch that reference count.
///
/// The 'update' closure is called with a weak-ref taken on 'b', and 'a' in its original state.
/// It must either keep the weak ref, or possibly convert it to a strong ref.
/// It must also release whatever refcount it had on the original 'item_ptr'.
///
/// Guaranteed to return a valid, non-null pointer
fn do_advance_impl<T: ?Sized, M: IMetadata>(
    mut item_ptr: *const ItemHolderDummy<T>,
    mut update: impl FnMut(*const ItemHolder<T, M>, *const ItemHolder<T, M>) -> bool,
) -> *const ItemHolderDummy<T> {
    let start_ptr = item_ptr;
    verify_item(item_ptr);

    debug_println!("advancing from {:x?}", item_ptr);
    // Lock free, because we traverse the chain and eventually reach the end,
    // except that we may fail 'update', in which case we loop.
    // However, update fails only if there has been system-wide progress (see comment in
    // do_advance_strong).
    loop {
        debug_println!("In advance-loop, item_ptr: {:x?}", item_ptr);
        // SAFETY:
        // item_ptr is a pointer we have advanced to. Forward advance always visits only
        // valid pointers. This is a core algorithm of ArcShift. By the careful atomic operations
        // below, and by knowing how the janitor-task works, we make sure that either 'advance_count'
        // or 'weak_count' keep all visited references alive, such that they cannot be garbage
        // collected.
        let item: &ItemHolder<T, M> = unsafe { &*from_dummy(item_ptr as *mut _) };

        let next_ptr = undecorate(item.next.load(Ordering::SeqCst)); //atomic advance load next
        debug_println!("advancing from {:x?}, next_ptr = {:x?}", item_ptr, next_ptr);
        if next_ptr.is_null() {
            #[allow(clippy::collapsible_if)]
            if item_ptr != start_ptr {
                if !update(from_dummy(start_ptr), from_dummy(item_ptr)) {
                    debug_println!("upgrade failed, probably no payload");
                    continue;
                }
            }
            return item_ptr;
        }

        let _advanced = item.advance_count.fetch_add(1, Ordering::SeqCst); //atomic advance inc advance_count
        debug_println!(
            "advance: Increasing {:x?}.advance_count to {}",
            item_ptr,
            _advanced + 1
        );

        // This fence shouldn't be necessary, but without it loom fails, because
        // it doesn't actually model 'SeqCst' correctly. In principle, we could
        // have this fence only when running under loom, but then we'd not be testing
        // exactly the same thing as we run in prod, which seems unfortunate.
        //
        // Specifically, without this fence, loom might reorder this load before
        // the 'fetch_add' above, opening up the possibility that 'item.next' may be
        // dropped before we can do 'advance_count', and we'd still get that 'next'
        // in the load below.
        atomic::fence(Ordering::SeqCst);

        // We must reload next, because it's only the next that is _now_ set that is actually
        // protected by 'advance_count' above!
        let next_ptr = undecorate(item.next.load(Ordering::SeqCst)); //atomic advance reload next

        #[cfg(feature = "validate")]
        assert_ne!(next_ptr, item_ptr);
        // SAFETY:
        // next_ptr is guarded by our advance_count ref that we grabbed above.
        let next: &ItemHolder<T, M> = unsafe { &*from_dummy(next_ptr) };
        debug_println!("advance: Increasing next(={:x?}).weak_count", next_ptr);
        let _res = next.weak_count.fetch_add(1, Ordering::SeqCst); //atomic
        debug_println!(
            "==> do_advance_impl: increment weak of {:?}, was {}, now {}",
            next_ptr,
            format_weak(_res),
            format_weak(_res + 1),
        );

        let _advanced = item.advance_count.fetch_sub(1, Ordering::SeqCst); //atomic advance dec advance_count
        debug_println!(
            "advance: Decreasing {:x?}.advance_count to {}",
            item_ptr,
            _advanced - 1
        );

        if item_ptr != start_ptr {
            debug_println!("do_advance_impl: decrease weak from {:x?}", item_ptr);
            let _res = item.weak_count.fetch_sub(1, Ordering::SeqCst); //atomic advance dec weak_count
            debug_println!(
                "==> do_advance_impl: decrease weak from {:x?} - decreased to {}",
                item_ptr,
                format_weak(_res - 1)
            );

            // This should never reach 0 here. We _know_ that 'item' has a 'next'. Thus, this 'next'
            // must hold a reference count on this.
            #[cfg(feature = "validate")]
            assert!(
                get_weak_count(_res) > 1,
                "non rightmost node {:x?} can't be left with 0 weak count, but weak became {}",
                item_ptr,
                get_weak_count(_res) - 1
            );
        }
        item_ptr = next_ptr;
    }
}

// Guaranteed to return a valid, non-null pointer
fn do_advance_weak<T: ?Sized, M: IMetadata>(
    item_ptr: *const ItemHolderDummy<T>,
) -> *const ItemHolderDummy<T> {
    do_advance_impl(
        item_ptr,
        |a: *const ItemHolder<T, M>, _b: *const ItemHolder<T, M>| {
            // SAFETY:
            // a is a valid pointer. do_advance_impl only supplies usable pointers to the callback.
            let _a_weak = unsafe { (*a).weak_count.fetch_sub(1, Ordering::SeqCst) }; //atomic advance weak dec weak_count a

            // We have a weak ref count on 'b' given to use by `do_advance_impl`,
            // which we're fine with this and don't need to adjust b.weak_count

            debug_println!(
                "==> weak advance {:x?}, decremented weak counts to a:{:x?}={}",
                a,
                a,
                format_weak(_a_weak.wrapping_sub(1)),
            );
            #[cfg(feature = "validate")]
            assert!(get_weak_count(_a_weak) > 1);
            true
        },
    )
}

// Always returns valid, non-null, pointers
#[inline(never)]
fn do_advance_strong<T: ?Sized, M: IMetadata>(
    item_ptr: *const ItemHolderDummy<T>,
    drop_job_queue: &mut impl IDropHandler<T, M>,
) -> *const ItemHolderDummy<T> {
    do_advance_impl::<_, M>(item_ptr, move |a, b| {
        // SAFETY:
        // b is a valid pointer. do_advance_impl supplies the closure with only valid pointers.
        let mut b_strong = unsafe { (*b).strong_count.load(Ordering::SeqCst) }; //atomic advance strong load b strong_count

        // Lock free, since we only loop when compare_exchange fails on 'strong_count', something
        // which only occurs when 'strong_count' changes, which only occurs when there is
        // system wide progress.
        //
        // Note, do_advance_strong_impl will loop if this returns false. See each
        // such return for an argument why this only happens if there's been system side
        // progress.
        loop {
            debug_println!(
                "do_advance_strong {:x?} -> {:x?} (b-count = {})",
                a,
                b,
                b_strong
            );

            if b_strong == 0 {
                // a strong ref must _always_ imply a weak count, and that weak count must
                // always be decrementable by whoever happens to decrement the count to 0.
                // That might not be us (because we might race with another invocation of this code),
                // that might also increment the count.
                // SAFETY:
                // b is a valid pointer (see above)
                let _prior_weak = unsafe { (*b).weak_count.fetch_add(1, Ordering::SeqCst) }; //atomic advance strong inc b weak_count
                debug_println!(
                    "==> Prior to strong_count increment {:x?} from 0, added weak count. Weak now: {}",
                    b,
                    format_weak(_prior_weak + 1)
                );
            }

            // SAFETY:
            // b is a valid pointer. See above.
            match unsafe {
                (*b).strong_count.compare_exchange(
                    b_strong,
                    b_strong + 1,
                    Ordering::SeqCst, //atomic advance icn b strong_count
                    atomic::Ordering::SeqCst,
                )
            } {
                Ok(_) => {
                    debug_println!(
                        "b-strong increased {:x?}: {} -> {}",
                        b,
                        b_strong,
                        b_strong + 1
                    );
                    // SAFETY:
                    // b is a valid pointer. See above.
                    let next_ptr = unsafe { (*b).next.load(Ordering::SeqCst) }; //atomic advance reload next
                    if !undecorate(next_ptr).is_null() {
                        // Race - even though _did_ have payload prior to us grabbing the strong count, it now might not.
                        // This can only happen if there's some other node to the right that _does_ have a payload.

                        // SAFETY:
                        // b is a valid pointer. See above.
                        let prior_strong =
                            unsafe { (*b).strong_count.fetch_sub(1, Ordering::SeqCst) }; //atomic advance fail dec b strong_count
                        debug_println!("do_advance_strong:rare race, new _next_ appeared when increasing strong count: {:?} (decr strong back to {}) <|||||||||||||||||||||||||||||||||||||||||||||||||||||||>", b, prior_strong -1);
                        #[cfg(feature = "validate")]
                        assert!(
                            prior_strong > 0,
                            "strong count {:x?} must be >0, but was 0",
                            b
                        );

                        // If b_strong was not 0, it had a weak count. Our increment of it above would have made it so that
                        // no other thread could observe it going to 0. After our decrement below, it might go to zero.
                        // If it goes to zero in our decrement, and b_strong was not 0, it falls on us to free the weak_count.
                        // Note, in the span from the increment to this decrement, it could be argued that the implicitly owned weak count
                        // is "wrong". However, this is not observable, since the weak count is definitely not 0 (this closure does own a
                        // weak ref).
                        if prior_strong == 1 {
                            // SAFETY:
                            // b is a valid pointer. See above.
                            let _b_weak_count =
                                unsafe { (*b).weak_count.fetch_sub(1, Ordering::SeqCst) }; //atomic advance fail dec weak_count
                            debug_println!("==> do_advance_strong:rare2 {:x?} reduced strong count back to 0, reduced weak to: {}", b, get_weak_count(_b_weak_count-1));
                            #[cfg(feature = "validate")]
                            assert!(get_weak_count(_b_weak_count) > 1);
                        }
                        debug_println!("race, other thread added new node");
                        // Lock free, we can only get here if another thread has added a new node.
                        return false;
                    }
                    #[cfg(feature = "validate")]
                    assert!(!get_decoration(next_ptr).is_dropped());

                    // SAFETY:
                    // b is a valid pointer. See above.
                    let _b_weak_count = unsafe { (*b).weak_count.fetch_sub(1, Ordering::SeqCst) }; //atomic advance dec weak_count
                    debug_println!(
                        "==> strong advance {:x?}, reducing free weak b-count to {:?}",
                        b,
                        format_weak(_b_weak_count - 1)
                    );
                    #[cfg(feature = "validate")]
                    assert!(get_weak_count(_b_weak_count) > 1);

                    // SAFETY:
                    // a is a valid pointer. See above.
                    let a_strong = unsafe { (*a).strong_count.fetch_sub(1, Ordering::SeqCst) }; //atomic advance dec a strong_count
                    #[cfg(feature = "validate")]
                    assert_ne!(a_strong, 0);
                    debug_println!(
                        "a-strong {:x?} decreased {} -> {}",
                        a,
                        a_strong,
                        a_strong - 1,
                    );
                    if a_strong == 1 {
                        do_drop_payload_if_possible(a, false, drop_job_queue);
                        // Remove the implicit weak granted by the strong
                        // SAFETY:
                        // a is a valid pointer. See above.
                        let _a_weak = unsafe { (*a).weak_count.fetch_sub(1, Ordering::SeqCst) }; //atomic advance drop payload a
                        debug_println!("==> do_advance_strong:maybe dropping payload of a {:x?} (because strong-count is now 0). Adjusted weak to {}", a, format_weak(_a_weak.wrapping_sub(1)));
                        #[cfg(feature = "validate")]
                        assert!(get_weak_count(_a_weak) > 0);
                    }
                    return true;
                }
                Err(err_value) => {
                    if b_strong == 0 {
                        // SAFETY:
                        // b is a valid pointer. See above.
                        let _prior_weak = unsafe { (*b).weak_count.fetch_sub(1, Ordering::SeqCst) }; //atomic advance race
                        debug_println!("==> do_advance_strong: race on strong_count for {:x?} (restore-decr weak to {})", b, get_weak_count(_prior_weak - 1));
                        #[cfg(feature = "validate")]
                        assert!(get_weak_count(_prior_weak) > 1);
                    }
                    b_strong = err_value;
                }
            }
        }
    })
}

fn raw_deallocate_node<T: ?Sized, M: IMetadata>(
    item_ptr: *const ItemHolder<T, M>,
    jobq: &mut impl IDropHandler<T, M>,
) {
    verify_item(to_dummy(item_ptr));
    raw_do_unconditional_drop_payload_if_not_dropped(item_ptr as *mut ItemHolder<T, M>, jobq);

    // SAFETY:
    // item_ptr is going to be deallocated, and the caller must make sure
    // that it has exclusive access.
    #[cfg(feature = "validate")]
    assert_eq!(
        // SAFETY:
        // item_ptr is guaranteed valid by caller
        unsafe { (*item_ptr).strong_count.load(Ordering::SeqCst) },
        0,
        "{:x?} strong count must be 0 when deallocating",
        item_ptr
    );

    #[cfg(feature = "validate")]
    {
        // SAFETY:
        // item_ptr is guaranteed valid by caller
        let item_ref = unsafe { &*(item_ptr as *mut ItemHolder<T, M>) };
        item_ref.magic1.store(0xdeaddead, Ordering::Relaxed);
        item_ref.magic2.store(0xdeaddea2, Ordering::Relaxed);
    }

    do_dealloc(item_ptr);
}

#[derive(PartialEq)]
enum NodeStrongStatus {
    // We saw nodes with strong refs, that weren't the rightmost node
    StrongRefsFound,
    // We visited all nodes all the way to the leftmost one, and there were no strong refs
    // to the left of the rightmost one.
    NoStrongRefsExist,
    // We had to stop our leftward traverse, because nodes were locked, so we couldn't
    // say for sure if strong refs existed. This means that some other node is running an
    // old gc, and upon completion of this gc it will realize it has to advance, so this
    // other node will have a chance to detect that no strong refs exist.
    Indeterminate,
}

fn do_janitor_task<T: ?Sized, M: IMetadata>(
    start_ptr: *const ItemHolder<T, M>,
    jobq: &mut impl IDropHandler<T, M>,
) -> (bool /*need re-run*/, NodeStrongStatus) {
    verify_item(to_dummy(start_ptr));

    let mut have_seen_left_strong_refs = false;
    fn get_strong_status(strong: bool, leftmost: bool) -> NodeStrongStatus {
        if strong {
            NodeStrongStatus::StrongRefsFound
        } else if leftmost {
            NodeStrongStatus::NoStrongRefsExist
        } else {
            NodeStrongStatus::Indeterminate
        }
    }

    debug_println!("Janitor task for {:x?}", start_ptr);
    // SAFETY:
    // start_ptr must be a valid pointer. This falls on the caller toensure.
    let start = unsafe { &*start_ptr };

    let start_ptr = to_dummy(start_ptr);

    if !start.lock_node_for_gc() {
        debug_println!("Janitor task for {:x?} - gc already active!", start_ptr);
        return (false, get_strong_status(have_seen_left_strong_refs, false));
    }

    debug_println!("Loading prev of {:x?}", start_ptr);
    let mut cur_ptr: *const _ = start.prev.load(Ordering::SeqCst); //atomic janitor load prev
    debug_println!("Loaded prev of {:x?}, got: {:x?}", start_ptr, cur_ptr);
    let rightmost_candidate_ptr = cur_ptr;
    if cur_ptr.is_null() {
        debug_println!("Janitor task for {:x?} - no earlier nodes exist", start_ptr);
        // There are no earlier nodes to clean up
        let need_rerun = start.unlock_node();
        return (
            need_rerun,
            get_strong_status(have_seen_left_strong_refs, true),
        );
    }

    let mut rightmost_deletable = null();

    // It may seems that we iterate through the chain in many different ways
    // in this method, and that it should be possible to abstract this.
    // However, it turns out to be slightly tricky, since the iteration is always
    // done in a very careful way to maintain correctness, and exchanging the order
    // of two innocent looking statements can cause it to fail.

    {
        let mut any_failed_locks = false;
        let cur_lock_start = cur_ptr;
        let mut cur_ptr = cur_ptr;
        debug_println!("Lock sweep start at {:x?}", cur_lock_start);
        let mut failed_lock = null();
        loop {
            // SAFETY: cur_ptr is a valid pointer It starts out equal to
            // 'start.prev', which is always valid or null, and we check it for null.
            // We then fetch 'cur.prev' pointers, which is valid, since we only do so if
            // we managed to take a lock. No other thread may free prev if it is locked.
            let cur: &ItemHolder<T, M> = unsafe { &*from_dummy(cur_ptr) };

            if !cur.lock_node_for_gc() {
                failed_lock = cur_ptr;
                any_failed_locks = true;
                debug_println!(
                    "Janitor task for {:x?} - found node already being gced: {:x?}",
                    start_ptr,
                    cur_ptr
                );
                break;
            }

            let prev_ptr: *const _ = cur.prev.load(Ordering::SeqCst); //atomic janitor load prev 2
            debug_println!("Janitor loop considering {:x?} -> {:x?}", cur_ptr, prev_ptr);
            if prev_ptr.is_null() {
                debug_println!(
                    "Janitor task for {:x?} - found leftmost node: {:x?}",
                    start_ptr,
                    cur_ptr
                );
                break;
            }
            cur_ptr = prev_ptr;
        }
        if any_failed_locks {
            let mut cur_ptr = cur_lock_start;
            debug_println!("Cleanup sweep start at {:x?}", cur_lock_start);
            let mut anyrerun = false;
            loop {
                debug_println!("Cleanup sweep at {:x?}", cur_ptr);
                if cur_ptr.is_null() {
                    anyrerun = true;
                    break;
                }
                if cur_ptr == failed_lock {
                    debug_println!("Cleanup sweep is at end {:x?}", cur_ptr);
                    break;
                }
                // SAFETY:
                // cur_ptr is a valid pointer. It's just the left traverse, across
                // a chain of locked nodes.
                let cur: &ItemHolder<T, M> = unsafe { &*from_dummy(cur_ptr) };

                let prev_ptr: *const _ = cur.prev.load(Ordering::SeqCst); //atomic janitor cleanup load prev
                anyrerun |= cur.unlock_node();
                debug_println!("Cleanup sweep going to {:x?}", prev_ptr);
                cur_ptr = prev_ptr;
            }
            anyrerun |= start.unlock_node();
            debug_println!("Janitor failed to grab locks. Rerun: {:?}", anyrerun);
            return (
                anyrerun,
                get_strong_status(have_seen_left_strong_refs, false),
            );
        }
    }

    // Lock free, since this just iterates through the chain of nodes,
    // which has a bounded length.
    loop {
        debug_println!("Accessing {:x?} in first janitor loop", cur_ptr);
        // SAFETY:
        // cur_ptr remains a valid pointer. Our lock on the nodes, as we traverse them backward,
        // ensures that no other janitor task can free them.
        let cur: &ItemHolder<T, M> = unsafe { &*from_dummy(cur_ptr) };
        debug_println!("Setting next of {:x?} to {:x?}", cur_ptr, start_ptr,);
        #[cfg(feature = "validate")]
        assert_ne!(cur_ptr, start_ptr);

        if cur.strong_count.load(Ordering::SeqCst) > 0 {
            //atomic janitor check strong_count
            have_seen_left_strong_refs = true;
        }

        let prev_ptr: *const _ = cur.prev.load(Ordering::SeqCst); //atomic janitor load prev 4
        debug_println!("Janitor loop considering {:x?} -> {:x?}", cur_ptr, prev_ptr);
        if prev_ptr.is_null() {
            debug_println!(
                "Janitor task for {:x?} - found leftmost node: {:x?}",
                start_ptr,
                cur_ptr
            );
            break;
        }

        // SAFETY:
        // We guarded 'cur_ptr', and it is thus alive. It holds a weak-ref on its 'prev', which
        // means that ref must now be keeping 'prev' alive. This means 'prev' is known to be a
        // valid pointer. We never decorate prev-pointers, so no undecorate is needed.
        let prev: &ItemHolder<T, M> = unsafe { &*from_dummy(prev_ptr) };
        #[cfg(feature = "validate")]
        assert_ne!(prev_ptr, start_ptr);

        prev.set_next(start_ptr);

        // We need a fence here, because otherwise this load could be reordered before the
        // `set_next`call above, while running under loom. This could lead to a situation
        // where a thread reads the previous next-pointer, and we still don't see the new
        // 'advance_count' here. With the fence, we know that either:
        // 1) The other thread has seen our new 'next' value supplied above
        // or
        // 2) We see their incremented 'advance_count'.
        // Note, we may thus block the deletion of next unnecessarily, if the other thread
        // read our new 'next' value just after we wrote it, and incremented 'advance_count'
        // here before we loaded it. This race condition is benign however, the other thread
        // will also try janitoring, and will delete the node if necessary.
        atomic::fence(Ordering::SeqCst);

        let adv_count = prev.advance_count.load(Ordering::SeqCst); //atomic janitor check advance_count
        debug_println!("advance_count of {:x?} is {}", prev_ptr, adv_count);
        if adv_count > 0 {
            debug_println!(
                "Janitor task for {:x?} - node {:x?} has advance in progress",
                start_ptr,
                prev_ptr
            );
            // All to the right of cur_ptr could be targets of the advance.
            // Because of races, we don't know that their target is actually 'start_ptr'
            // (though it could be).
            rightmost_deletable = cur_ptr;
        }
        cur_ptr = prev_ptr;
    }

    fn delete_nodes_that_can_be_deleted<T: ?Sized, M: IMetadata>(
        mut item_ptr: *const ItemHolderDummy<T>,
        jobq: &mut impl IDropHandler<T, M>,
    ) -> Option<*const ItemHolderDummy<T>> {
        let mut deleted_count = 0;

        // Lock free, since this loop at most iterates once per node in the chain.
        loop {
            if item_ptr.is_null() {
                debug_println!(
                    "Find non-deleted {:x?}, count = {}, item_ptr = {:x?}",
                    item_ptr,
                    deleted_count,
                    item_ptr,
                );
                return (deleted_count > 0).then_some(item_ptr);
            }
            // SAFETY:
            // caller must ensure item_ptr is valid, or null. And it is not null, we checked above.
            let item: &ItemHolder<T, M> = unsafe { &*from_dummy(item_ptr as *mut _) };
            // Item is *known* to have a 'next'!=null here, so
            // we know weak_count == 1 implies it is only referenced by its 'next'
            let item_weak_count = item.weak_count.load(Ordering::SeqCst); //atomic janitor load weak_count
            if get_weak_count(item_weak_count) > 1 {
                debug_println!(
                    "==> Find non-deleted {:x?}, count = {}, found node with weak count > 1 ({})",
                    item_ptr,
                    deleted_count,
                    format_weak(item_weak_count)
                );
                return (deleted_count > 0).then_some(item_ptr);
            }
            debug_println!(
                "==> Deallocating node in janitor task: {:x?}, dec: ?, weak count: {}",
                item_ptr,
                // SAFETY:
                // item_ptr is valid
                format_weak(item_weak_count),
            );

            #[cfg(feature = "validate")]
            {
                let prior_item_weak_count = item.weak_count.load(Ordering::SeqCst);
                #[cfg(feature = "validate")]
                assert_eq!(
                    get_weak_count(prior_item_weak_count),
                    1,
                    "{:x?} weak_count should still be 1, and we decrement it to 0",
                    item_ptr
                );
            }

            let prev_item_ptr = item.prev.load(Ordering::SeqCst); //atomic janitor deletion load prev
            raw_deallocate_node(from_dummy::<T, M>(item_ptr as *mut _), jobq);
            deleted_count += 1;
            item_ptr = prev_item_ptr;
        }
    }

    let mut cur_ptr = rightmost_candidate_ptr;
    let mut right_ptr = start_ptr;
    let mut must_see_before_deletes_can_be_made = rightmost_deletable;
    debug_println!("Starting final janitor loop");
    let mut need_rerun = false;
    // We must retain the locks one-past the node with the lock (lock works leftward)
    let mut unlock_carry: Option<*const ItemHolder<T, M>> = None;
    let mut do_unlock = |node: Option<*const ItemHolder<T, M>>| {
        if let Some(unlock) = unlock_carry.take() {
            // SAFETY:
            // Caller ensures pointer is valid.
            need_rerun |= unsafe { (*unlock).unlock_node() };
        }
        unlock_carry = node;
    };

    #[cfg(feature = "validate")]
    assert!(!cur_ptr.is_null());

    // Iterate through chain, deleting nodes when possible
    // Lock free, since this loop just iterates through each node in the chain.
    while !cur_ptr.is_null() {
        let new_predecessor = must_see_before_deletes_can_be_made
            .is_null()
            .then(|| delete_nodes_that_can_be_deleted::<T, M>(cur_ptr, jobq))
            .flatten();

        if cur_ptr == must_see_before_deletes_can_be_made {
            debug_println!("Found must_see node: {:x?}", cur_ptr);
            // cur_ptr can't be deleted itself, but nodes further to the left can
            must_see_before_deletes_can_be_made = null_mut();
        }

        if let Some(new_predecessor_ptr) = new_predecessor {
            // SAFETY:
            // right_ptr is always the start pointer, or the previous pointer we visited.
            // in any case, it is non-null and valid.
            let right: &ItemHolder<T, M> = unsafe { &*from_dummy(right_ptr) };
            debug_println!(
                "After janitor delete, setting {:x?}.prev = {:x?}",
                right_ptr,
                new_predecessor_ptr
            );
            if new_predecessor_ptr.is_null() {
                right
                    .weak_count
                    .fetch_and(!WEAK_HAVE_PREV, Ordering::SeqCst); //atomic janitor clear prev
            }
            right
                .prev
                .store(new_predecessor_ptr as *mut _, Ordering::SeqCst); //atomic janitor unlink

            if new_predecessor_ptr.is_null() {
                debug_println!("new_predecessor is null");
                break;
            }
            debug_println!("found new_predecessor: {:x?}", new_predecessor_ptr);
            right_ptr = new_predecessor_ptr;
            // SAFETY:
            // We only visit nodes we have managed to lock. new_predecessor is such a node
            // and it is not being deleted. It is safe to access.
            let new_predecessor = unsafe { &*from_dummy::<T, M>(new_predecessor_ptr) };
            cur_ptr = new_predecessor.prev.load(Ordering::SeqCst); //atomic janitor load prev 6
            #[cfg(feature = "validate")]
            assert_ne!(
                new_predecessor_ptr as *const _,
                null(),
                "assert failed, {:?} was endptr",
                new_predecessor_ptr
            );
            do_unlock(Some(new_predecessor));
            debug_println!("New candidate advanced to {:x?}", cur_ptr);
        } else {
            debug_println!("Advancing to left, no node to delete found {:x?}", cur_ptr);
            // SAFETY:
            // All the pointers we traverse (leftward) through the chain are valid,
            // since we lock them succesively as we traverse.
            let cur: &ItemHolder<T, M> = unsafe { &*from_dummy(cur_ptr) };
            right_ptr = cur_ptr;
            cur_ptr = cur.prev.load(Ordering::SeqCst); //atomic janitor load prev 7
            debug_println!("Advancing to left, advanced to {:x?}", cur_ptr);
            do_unlock(Some(cur));
        }
    }
    do_unlock(None);
    debug_println!("Unlock start-node {:x?}", start_ptr);
    need_rerun |= start.unlock_node();
    debug_println!("start-node unlocked: {:x?}", start_ptr);
    (
        need_rerun,
        get_strong_status(have_seen_left_strong_refs, true),
    )
}

/// drop_payload should be set to drop the payload of 'original_item_ptr' iff it is
/// either not rightmost, or all refs to all nodes are just weak refs (i.e, no strong refs exist)
fn do_drop_weak<T: ?Sized, M: IMetadata>(
    original_item_ptr: *const ItemHolderDummy<T>,
    drop_job_queue: &mut impl IDropHandler<T, M>,
) {
    debug_println!("drop weak {:x?}", original_item_ptr);
    let mut item_ptr = original_item_ptr;
    // Lock free, since we only loop in these cases:
    // 1) If the janitor task was disturbed. If it was, some other thread has offloaded
    //    work on us, which means the other thread could carry on and do other stuff, which
    //    means there is system wide progress.
    // 2) If a new 'next' pointer has been set, i.e, a new node has been added. This is
    //    considered progress.
    // 3) Some other node changed the weak_count. In that case, there are two cases:
    //   3a) That other node was running 'do_drop_weak'. After changing the weak_count
    //       there are no more loop conditions, so it has definitely made progress.
    //   3b) That node was running some other work. It managed to change the weak count,
    //       and is not running 'do_drop_weak', so the system is making progress as long as
    //       that other thread is making progress, which it must be (see all other comments),
    //       and it cannot have been obstructed by this thread.
    loop {
        debug_println!("drop weak loop {:?}", item_ptr);
        item_ptr = do_advance_weak::<T, M>(item_ptr);
        let (need_rerun, strong_refs) =
            do_janitor_task(from_dummy::<T, M>(item_ptr), drop_job_queue);
        if need_rerun {
            debug_println!("Janitor {:?} was disturbed. Need rerun", item_ptr);
            continue;
        }

        // When we get here, we know we are advanced to the most recent node

        debug_println!("Accessing {:?}", item_ptr);
        // SAFETY:
        // item_ptr is a pointer that was returned by 'do_advance_weak'. The janitor task
        // never deallocates the pointer given to it (only prev pointers of that pointer).
        // do_advance_weak always returns valid non-null pointers.
        let item: &ItemHolder<T, M> = unsafe { &*from_dummy(item_ptr) };
        let prior_weak = item.weak_count.load(Ordering::SeqCst); //atomic drop_weak load weak_count

        #[cfg(feature = "validate")]
        assert!(get_weak_count(prior_weak) > 0);

        let next_ptr = item.next.load(Ordering::SeqCst); //atomic drop_weak load next
        let have_next = !undecorate(next_ptr).is_null();
        if have_next {
            // drop_weak raced with 'add'.
            debug_println!(
                "add race {:x?}, prior_weak: {}",
                item_ptr,
                format_weak(prior_weak)
            );
            continue;
        }
        // Note, 'next' may be set here, immediately after us loading 'next' above.
        // This is benign. In this case, 'prior_weak' will also have get_weak_next(prior_weak)==true
        // and get_weak_count(prior_weak)>1. We will not drop the entire chain, but whoever
        // just set 'next' definitely will.

        #[cfg(feature = "debug")]
        if get_weak_next(prior_weak) {
            debug_println!("raced in drop weak - {:x?} was previously advanced to rightmost, but now it has a 'next' again (next is ?)", item_ptr);
        }

        debug_println!("No add race, prior_weak: {}", format_weak(prior_weak));

        // We now have enough information to know if we can drop payload, if desired
        {
            // SAFETY:
            // item_ptr was returned by do_advance_weak, and is thus valid.
            let o_item = unsafe { &*from_dummy::<T, M>(item_ptr) };
            let o_strong = o_item.strong_count.load(Ordering::SeqCst); //atomic drop_weak check strong_count
            if o_strong == 0 {
                let can_drop_now_despite_next_check = if strong_refs
                    == NodeStrongStatus::NoStrongRefsExist
                {
                    debug_println!("final drop analysis {:x?}: Can drop this payload, because no strong refs exists anywhere", item_ptr);
                    true
                } else {
                    debug_println!("final drop analysis {:x?}: no exemption condition found, can't drop this payload", item_ptr);
                    false
                };
                if can_drop_now_despite_next_check {
                    do_drop_payload_if_possible(
                        o_item,
                        can_drop_now_despite_next_check,
                        drop_job_queue,
                    );
                }
            }
        }

        match item.weak_count.compare_exchange(
            prior_weak,
            prior_weak - 1,
            Ordering::SeqCst, //atomic drop_weak dec weak
            Ordering::SeqCst,
        ) {
            Ok(_) => {
                debug_println!(
                    "==> drop weak {:x?}, did reduce weak to {}",
                    item_ptr,
                    format_weak(prior_weak - 1)
                );
            }
            Err(_err_weak) => {
                debug_println!(
                    "drop weak {:x?}, raced on count decrement (was {}, expected {})",
                    item_ptr,
                    format_weak(_err_weak),
                    format_weak(prior_weak)
                );

                // Note:
                // This case occurs if two threads race to drop a weak ref.
                // Crucially, it is also in play to distinguish between these two scenarios:
                // 1: Two nodes have weak refs. One of them (A) is dropped, the other (B) remains.
                // 2: Two nodes have weak refs. One of them (A) updates the value, and is then
                //    dropped. The other (B) remains.
                //
                // In both cases, when B is dropped, it will see a total weak count of 2.
                // However, in case 2, B must re-run 'advance', and do another janitor cycle.
                // This *has* to be checked during the weak_count compare_exchange, since doing
                // it at any point prior to that opens up the risk of a race where node A above
                // manages to update and drop before the compare-exchange.

                continue;
            }
        }

        debug_println!(
            "Prior weak of {:x?} is {}",
            item_ptr,
            format_weak(prior_weak)
        );
        if get_weak_count(prior_weak) == 1 {
            #[cfg(feature = "validate")]
            if get_weak_next(prior_weak) {
                std::eprintln!("This case should not be possible, since it implies the 'next' object didn't increase the refcount");
                std::process::abort();
            }
            // We know there's no next here either, since we checked 'get_weak_next' before the cmpxch, so we _KNOW_ we're the only user now.
            if !get_weak_prev(prior_weak) {
                debug_println!("drop weak {:x?}, prior count = 1, raw deallocate", item_ptr);
                drop_job_queue.report_sole_user();
                raw_deallocate_node(from_dummy::<T, M>(item_ptr), drop_job_queue);
            } else {
                debug_println!(
                    "drop weak {:x?}, couldn't drop node, because there are nodes to the left",
                    item_ptr
                );
                // These nodes will presumably realize they're holding leftwise refs, and before dropping
                // they must advance. And thus the whole chain _will_ be collected.
            }
        }
        return;
    }
}

fn do_update<T: ?Sized, M: IMetadata>(
    initial_item_ptr: *const ItemHolder<T, M>,
    mut val_dummy_factory: impl FnMut(&ItemHolder<T, M>) -> Option<*const ItemHolderDummy<T>>,
    drop_job_queue: &mut impl IDropHandler<T, M>,
) -> *const ItemHolderDummy<T> {
    let mut item_ptr = to_dummy::<T, M>(initial_item_ptr);
    verify_item(item_ptr);

    // Lock free. This loop only loops if another thread has changed 'next', which
    // means there is system wide progress.
    loop {
        item_ptr = do_advance_strong::<T, M>(item_ptr, drop_job_queue);

        // SAFETY:
        // item_ptr was returned by do_advance_strong, and is thus valid.
        let item = unsafe { &*from_dummy::<T, M>(item_ptr) };
        debug_println!(
            "Updating {:x?} , loading next of {:x?}",
            initial_item_ptr,
            item_ptr
        );

        let cur_next = item.next.load(Ordering::SeqCst); //atomic update check_next
        if !undecorate(cur_next).is_null() {
            continue;
        }
        let Some(val_dummy) = val_dummy_factory(item) else {
            return item_ptr;
        };
        let new_next = decorate(val_dummy, get_decoration(cur_next));

        debug_println!("Updating {:x?} to {:x?}", item_ptr, val_dummy);
        let val = from_dummy::<T, M>(val_dummy) as *mut ItemHolder<T, M>;
        // SAFETY:
        // val is the new value supplied by the caller. It is always valid, and it is not
        // yet linked into the chain, so no other node could free it.
        unsafe { (*val).prev = atomic::AtomicPtr::new(item_ptr as *mut _) };

        // We must increment weak_count here, because this is the signal that
        // causes the drop_weak impl to realize that it is racing with an 'update',
        // (in contrast to perhaps racing with another drop, in which case it might
        // win the race and might be required to deallocate, to avoid memory leaks).
        let _weak_was = item.weak_count.fetch_add(1, Ordering::SeqCst);

        #[cfg(feature = "validate")]
        assert!(_weak_was > 0);
        debug_println!(
            "do_update: increment weak of {:?} (weak now: {})",
            item_ptr,
            format_weak(_weak_was + 1)
        );

        debug_println!("bef item.next.compare_exchange");
        match item.next.compare_exchange(
            cur_next,
            new_next as *mut _,
            Ordering::SeqCst, //atomic update exchange next
            Ordering::SeqCst,
        ) {
            Ok(_) => {
                item.weak_count.fetch_or(WEAK_HAVE_NEXT, Ordering::SeqCst); //atomic update mark have next
                debug_println!("aft1 item.next.compare_exchange");
            }
            Err(_) => {
                debug_println!("aft2 item.next.compare_exchange");
                debug_println!("race, update of {:x?} to {:x?} failed", item_ptr, new_next);
                let _res = item.weak_count.fetch_sub(1, Ordering::SeqCst); //atomic update fail dec weak_count
                debug_println!(
                    "==> race, decreasing {:x?} weak to {}",
                    item_ptr,
                    format_weak(_res - 1)
                );
                #[cfg(feature = "validate")]
                assert!(get_weak_count(_res) > 1);

                continue;
            }
        }

        let strong_count = item.strong_count.fetch_sub(1, Ordering::SeqCst); //atomic update dec strong_count
        debug_println!(
            "do_update: strong count {:x?} is now decremented to {}",
            item_ptr,
            strong_count - 1,
        );
        if strong_count == 1 {
            // It's safe to drop payload here, we've just now added a new item
            // that has its payload un-dropped, so there exists something to advance to.
            do_drop_payload_if_possible(from_dummy::<T, M>(item_ptr), false, drop_job_queue);
            let _weak_count = item.weak_count.fetch_sub(1, Ordering::SeqCst); //atomic update dec weak_count
            debug_println!(
                "==> do_update: decrement weak of {:?}, new weak: {}",
                item_ptr,
                format_weak(_weak_count.saturating_sub(1))
            );
            #[cfg(feature = "validate")]
            assert!(get_weak_count(_weak_count) > 1);
        }

        item_ptr = val_dummy;

        //If the strong_count of the previous went to 0, do a janitor-cycle
        if strong_count == 1 {
            // Lock free
            // Only loops if another thread has set the 'disturbed' flag, meaning it has offloaded
            // work on us, and it has made progress, which means there is system wide progress.
            loop {
                let (need_rerun, _strong_refs) =
                    do_janitor_task(from_dummy::<T, M>(item_ptr), drop_job_queue);
                if need_rerun {
                    item_ptr = do_advance_strong::<T, M>(item_ptr, drop_job_queue);
                    debug_println!("Janitor {:?} was disturbed. Need rerun", item_ptr);
                    continue;
                }
                break;
            }
        }
        return item_ptr;
    }
}

// Drops payload, unless either:
// * We're the rightmost node
// * The payload is already dropped
// the item_ptr must be valid.
fn do_drop_payload_if_possible<T: ?Sized, M: IMetadata>(
    item_ptr: *const ItemHolder<T, M>,
    override_rightmost_check: bool,
    drop_queue: &mut impl IDropHandler<T, M>,
) {
    // SAFETY:
    // caller must supply valid pointer.
    let item = unsafe { &*(item_ptr) };
    // Lock free. This only loops if another thread has changed next, which implies
    // progress.
    loop {
        let next_ptr = item.next.load(Ordering::Relaxed);
        let decoration = get_decoration(next_ptr);
        if decoration.is_dropped() || (undecorate(next_ptr).is_null() && !override_rightmost_check)
        {
            debug_println!(
                "Not dropping {:x?} payload, because it's rightmost",
                item_ptr
            );
            return;
        }
        debug_println!(
            "Drop if possible, {:x?}, cur dec: {:?}, dropped dec {:?}",
            item_ptr,
            decoration,
            decoration.dropped()
        );
        match item.next.compare_exchange(
            next_ptr,
            decorate(undecorate(next_ptr), decoration.dropped()) as *mut _,
            Ordering::SeqCst, //atomic mark dropped
            Ordering::SeqCst,
        ) {
            Ok(_) => {
                break;
            }
            Err(err_ptr) => {
                if !get_decoration(err_ptr).is_dropped() {
                    debug_println!("Raced, new attempt to drop {:x?} payload", item_ptr);
                    continue;
                }
                debug_println!("Raced, {:x?} now already dropped", item_ptr);
                return;
            }
        }
    }
    debug_println!("Dropping payload {:x?} (dec: ?)", item_ptr,);
    // SAFETY: item_ptr must be valid, guaranteed by caller.
    drop_queue.do_drop(item_ptr as *mut _);
}

// Caller must guarantee poiner is uniquely owned
fn raw_do_unconditional_drop_payload_if_not_dropped<T: ?Sized, M: IMetadata>(
    item_ptr: *mut ItemHolder<T, M>,
    drop_job_queue: &mut impl IDropHandler<T, M>,
) {
    debug_println!("Unconditional drop of payload {:x?}", item_ptr);
    // SAFETY: Caller must guarantee pointer is uniquely owned
    let item = unsafe { &*(item_ptr) };
    let next_ptr = item.next.load(Ordering::SeqCst); //atomic drop check dropped
    let decoration = get_decoration(next_ptr);
    if !decoration.is_dropped() {
        debug_println!(
            "Actual drop of payload {:x?}, it wasn't already dropped",
            item_ptr
        );
        drop_job_queue.do_drop(item_ptr);
    }
}
fn do_dealloc<T: ?Sized, M: IMetadata>(item_ptr: *const ItemHolder<T, M>) {
    // SAFETY:
    // item_ptr is still a valid, exclusively owned pointer
    let layout = get_holder_layout(&unsafe { &*item_ptr }.payload);
    // SAFETY:
    // fullptr is a valid uniquely owned pointer that we must deallocate
    debug_println!("Calling dealloc {:x?}", item_ptr);

    #[cfg(feature = "validate")]
    {
        // SAFETY:
        // item_ptr is valid
        let item_ref = unsafe { &*(item_ptr as *mut ItemHolder<T, M>) };
        item_ref.magic1.store(0xdeaddead, Ordering::Relaxed);
        item_ref.magic2.store(0xdeaddea2, Ordering::Relaxed);
    }

    // SAFETY:
    // item_ptr is still a valid, exclusively owned pointer
    unsafe { alloc::alloc::dealloc(item_ptr as *mut _, layout) }
}

fn do_drop_strong<T: ?Sized, M: IMetadata>(
    full_item_ptr: *const ItemHolder<T, M>,
    drop_job_queue: &mut impl IDropHandler<T, M>,
) {
    debug_println!("drop strong of {:x?}", full_item_ptr,);
    let mut item_ptr = to_dummy(full_item_ptr);

    item_ptr = do_advance_strong::<T, M>(item_ptr, drop_job_queue);
    // SAFETY: do_advance_strong always returns a valid pointer
    let item: &ItemHolder<T, M> = unsafe { &*from_dummy(item_ptr) };

    let prior_strong = item.strong_count.fetch_sub(1, Ordering::SeqCst); //atomic drop dec strong_count
    debug_println!(
        "drop strong of {:x?}, prev count: {}, now {}",
        item_ptr,
        prior_strong,
        prior_strong - 1,
    );
    if prior_strong == 1 {
        // This is the only case where we actually might need to drop the rightmost node's payload
        // (if all nodes have only weak references)
        do_drop_weak::<T, M>(item_ptr, drop_job_queue);
    }
}

impl<T: ?Sized> Drop for ArcShift<T> {
    fn drop(&mut self) {
        verify_item(self.item.as_ptr());
        debug_println!("executing ArcShift::drop({:x?})", self.item.as_ptr());
        with_holder!(self.item, T, item, {
            let mut jobq = DropHandler::default();
            do_drop_strong(item, &mut jobq);
            jobq.resume_any_panics();
        })
    }
}
impl<T: ?Sized> Drop for ArcShiftWeak<T> {
    fn drop(&mut self) {
        verify_item(self.item.as_ptr());

        fn drop_weak_helper<T: ?Sized, M: IMetadata>(item: *const ItemHolder<T, M>) {
            let mut jobq = DropHandler::default();
            do_drop_weak::<T, M>(to_dummy(item), &mut jobq);
            jobq.resume_any_panics();
        }

        with_holder!(self.item, T, item, drop_weak_helper(item))
    }
}

/// This is a marker for methods that have been removed in the
/// most recent version of ArcShift.
///
/// Any methods that take this type as parameters, is completely
/// impossible to call. This is by design. The methods have been
/// kept, to hopefully make migration easier.
pub struct NoLongerAvailableMarker {
    _priv: (),
}

impl<T: ?Sized> ArcShiftWeak<T> {
    /// Upgrade this ArcShiftWeak instance to a full ArcShift.
    /// This is required to be able to access any stored value.
    /// If the ArcShift instance has no value (because the last ArcShift instance
    /// had been deallocated), this method returns None.
    pub fn upgrade(&self) -> Option<ArcShift<T>> {
        let t = with_holder!(self.item, T, item, {
            let mut drop_handler = DropHandler::default();
            let temp = do_upgrade_weak(item, &mut drop_handler);
            drop_handler.resume_any_panics();
            temp
        });
        Some(ArcShift {
            // SAFETY:
            // do_upgrade_weak returns a valid upgraded pointer
            item: unsafe { NonNull::new_unchecked(t? as *mut _) },
            pd: PhantomData,
        })
    }
}
impl<T> ArcShift<T> {
    /// Crate a new ArcShift instance with the given value.
    pub fn new(val: T) -> ArcShift<T> {
        let holder = make_sized_holder(val, null_mut());
        ArcShift {
            // SAFETY:
            // The newly created holder-pointer is valid and non-null
            item: unsafe { NonNull::new_unchecked(to_dummy(holder) as *mut _) },
            pd: PhantomData,
        }
    }

    /// Drops this ArcShift instance. If this was the last instance of the entire chain,
    /// the payload value is returned.
    pub fn try_into_inner(self) -> Option<T> {
        let mut drop_handler =
            deferred_panics_helper::stealing_drop::StealingDropHandler::default();
        verify_item(self.item.as_ptr());
        debug_println!("executing ArcShift::into_inner({:x?})", self.item.as_ptr());
        do_drop_strong(
            from_dummy::<T, SizedMetadata>(self.item.as_ptr()),
            &mut drop_handler,
        );
        core::mem::forget(self);
        drop_handler.take_stolen()
    }

    /// Update the value of this ArcShift instance (and all derived from it) to the given value.
    ///
    /// Note, other ArcShift instances will not see the new value until they call the
    /// [`ArcShift::get`] or [`ArcShift::reload`] methods.
    pub fn update(&mut self, val: T) {
        let holder = make_sized_holder(val, self.item.as_ptr() as *const ItemHolderDummy<T>);

        with_holder!(self.item, T, item, {
            let mut jobq = DropHandler::default();
            // SAFETY:
            // * do_update returns non-null values.
            // * 'holder' is in fact a thin pointer, just what we need for T, since T is Sized.
            let new_item = unsafe {
                NonNull::new_unchecked(
                    do_update(item, |_| Some(holder as *const _), &mut jobq) as *mut _
                )
            };
            jobq.resume_any_panics();
            self.item = new_item;
        });
    }
    /// Atomically update the value.
    ///
    /// The supplied closure 'update' is called with the previous value as an argument.
    /// It then constructs a new, updated value. This value replaces the previous value
    /// of the ArcShift instance. Note, if other threads are updating the arcshift chain
    /// concurrently, it may take multiple retries for the update to succeed. The closure
    /// will be called once for every attempt, until an attempt is successful. This means that
    /// the final updated value will have always been calculated from the previous set value.
    pub fn rcu(&mut self, mut update: impl FnMut(&T) -> T) -> &T {
        self.rcu_maybe(|x| Some(update(x)));
        (*self).shared_non_reloading_get()
    }

    /// Atomically update the value.
    ///
    /// The supplied closure 'update' is called with the previous value as an argument.
    /// It then constructs a new, updated value. This value replaces the previous value
    /// of the ArcShift instance. Note, if other threads are updating the arcshift chain
    /// concurrently, it may take multiple retries for the update to succeed. The closure
    /// will be called once for every attempt, until an attempt is successful. This means that
    /// the final updated value will have always been calculated from the previous set value.
    ///
    /// If the closure returns None, the update is cancelled, and this method returns false.
    pub fn rcu_maybe(&mut self, mut update: impl FnMut(&T) -> Option<T>) -> bool {
        let mut holder: Option<*const ItemHolderDummy<T>> = None;

        let mut cancelled = false;

        let mut jobq = DropHandler::default();
        // SAFETY:
        // do_update returns a valid non-null pointer
        let new_item_ptr = do_update(
            from_dummy::<T, SizedMetadata>(self.item.as_ptr()),
            |prev: &ItemHolder<T, SizedMetadata>| -> Option<*const ItemHolderDummy<T>> {
                // SAFETY:
                // we hold a strong ref on prev, so it cannot be dropped. Shared
                // access to 'payload' is thus sound.
                let prev_payload: &ManuallyDrop<T> = unsafe { &*prev.payload.get() };
                let prev_payload: &T = prev_payload;
                let new_candidate: Option<T> = update(prev_payload);
                let Some(new_candidate) = new_candidate else {
                    // Ok, the closure decided to NOT do an update after all
                    // We must now free any previous allocated candidate (both payload and holder).
                    if let Some(holder) = holder {
                        let mut jobq = DropHandler::default();
                        let full_ptr = from_dummy::<T, SizedMetadata>(holder);
                        raw_do_unconditional_drop_payload_if_not_dropped(
                            full_ptr as *mut ItemHolder<T, SizedMetadata>,
                            &mut jobq,
                        );
                        do_dealloc(full_ptr);
                        jobq.resume_any_panics();
                    }
                    cancelled = true;
                    return None;
                };
                if let Some(holder) = holder {
                    // SAFETY:
                    // If we get called when we already have a holder, then this is a retry
                    // and that holder was never visible to any other thread. We still have
                    // unique access to it.
                    let holder_mut: &mut ItemHolder<T, SizedMetadata> =
                        unsafe { &mut *(from_dummy::<T, SizedMetadata>(holder) as *mut _) };
                    // SAFETY:
                    // See above
                    unsafe {
                        ManuallyDrop::drop(&mut *holder_mut.payload.get());
                    }
                    holder_mut.payload = UnsafeCell::new(ManuallyDrop::new(new_candidate));
                    Some(holder)
                } else {
                    let new_holder = to_dummy(make_sized_holder(
                        new_candidate,
                        self.item.as_ptr() as *const ItemHolderDummy<T>,
                    ));
                    holder = Some(new_holder);
                    Some(new_holder)
                }
            },
            &mut jobq,
        );
        // SAFETY:
        // new_item_ptr returned by do_update is never null
        let new_unique_ptr = unsafe { NonNull::new_unchecked(new_item_ptr as *mut _) };
        jobq.resume_any_panics();
        self.item = new_unique_ptr;
        !cancelled
    }
}

#[doc(hidden)]
#[deprecated = "ArcShiftLight has been removed. Please consider using ArcShiftWeak. It is similar, though not a direct replacement."]
pub struct ArcShiftLight {}

/// Return value of [`ArcShift::shared_get`]
pub enum SharedGetGuard<'a, T: ?Sized> {
    /// The pointer already referenced the most recent value
    Raw(&'a T),
    /// We had to advance, and to do this we unfortunately had to clone
    LightCloned {
        #[doc(hidden)]
        next: *const ItemHolderDummy<T>,
    },
    /// Most expensive case, only used in some rare race-cases
    FullClone {
        #[doc(hidden)]
        cloned: ArcShift<T>,
    },
}

impl<T: ?Sized> Drop for SharedGetGuard<'_, T> {
    #[inline(always)]
    fn drop(&mut self) {
        match self {
            SharedGetGuard::Raw(_) => {}
            SharedGetGuard::FullClone { .. } => {}
            SharedGetGuard::LightCloned { next } => {
                if is_sized::<T>() {
                    let item_ptr = from_dummy::<_, SizedMetadata>(*next);
                    // SAFETY:
                    // The 'next' pointer of a SharedGetGuard::Cloned is always valid
                    let item = unsafe { &*item_ptr };
                    let mut dropq = DropHandler::default();
                    do_drop_strong(item, &mut dropq);
                    dropq.resume_any_panics();
                } else {
                    let item_ptr = from_dummy::<_, UnsizedMetadata<T>>(*next);
                    // SAFETY:
                    // The 'next' pointer of a SharedGetGuard::Cloned is always valid
                    let item = unsafe { &*item_ptr };
                    let mut dropq = DropHandler::default();
                    do_drop_strong(item, &mut dropq);
                    dropq.resume_any_panics();
                }
            }
        }
    }
}

impl<T: ?Sized> core::ops::Deref for SharedGetGuard<'_, T> {
    type Target = T;

    #[inline(always)]
    fn deref(&self) -> &Self::Target {
        match self {
            SharedGetGuard::Raw(r) => r,
            SharedGetGuard::LightCloned { next } => {
                if is_sized::<T>() {
                    // SAFETY:
                    // The 'next' pointer of a SharedGetGuard::Cloned is always valid
                    unsafe { (*from_dummy::<_, SizedMetadata>(*next)).payload() }
                } else {
                    // SAFETY:
                    // The 'next' pointer of a SharedGetGuard::Cloned is always valid
                    unsafe { (*from_dummy::<_, UnsizedMetadata<T>>(*next)).payload() }
                }
            }
            SharedGetGuard::FullClone { cloned } => cloned.shared_non_reloading_get(),
        }
    }
}

fn slow_shared_get<T: ?Sized, M: IMetadata>(
    item: &ItemHolder<T, M>,
) -> Option<SharedGetGuard<'_, T>> {
    debug_println!("slow_shared_get: {:?} (advancing count)", item as *const _);
    item.advance_count.fetch_add(1, Ordering::SeqCst);

    #[cfg(loom)]
    atomic::fence(Ordering::SeqCst);

    debug_println!("advanced count");
    let next = item.next.load(Ordering::SeqCst);
    assert!(!undecorate(next).is_null());
    debug_println!("slow_shared_get: {:?}, next = {:?}", item as *const _, next);

    let next_val = from_dummy::<_, SizedMetadata>(undecorate(next));
    // SAFETY:
    // The 'item.next' pointer is not null as per method precondition, and since we have
    // incremented advance_count, 'item.next' is a valid pointer.
    let sc = unsafe { (*next_val).strong_count.load(Ordering::Relaxed) };
    if sc == 0 {
        debug_println!("slow_shared sc == 0");
        item.advance_count.fetch_sub(1, Ordering::SeqCst);
        return None;
    }
    debug_println!("slow_shared sc #1 for {:?}", next_val);
    // SAFETY:
    // The 'item.next' pointer is not null as per method precondition, and since we have
    // incremented advance_count, 'item.next' is a valid pointer.
    let exc = unsafe {
        (*next_val)
            .strong_count
            .compare_exchange(sc, sc + 1, Ordering::SeqCst, Ordering::SeqCst)
    };
    debug_println!("slow_shared sc #1.5");
    if exc.is_err() {
        debug_println!("slow_shared sc race");
        debug_println!("slow_shared_get: {:?}, sc == 0", item as *const _);
        item.advance_count.fetch_sub(1, Ordering::SeqCst);
        return None;
    }
    debug_println!("slow_shared sc #2");

    // SAFETY:
    // The 'item.next' pointer is not null as per method precondition, and since we have
    // incremented advance_count, 'item.next' is a valid pointer.
    let next_next = unsafe { (*next_val).next.load(Ordering::SeqCst) };
    if !undecorate(next_next).is_null() {
        debug_println!("slow_shared_get: {:?}, was dropped", item as *const _);
        let mut dropq = DropHandler::default();
        do_drop_strong(next_val, &mut dropq);
        item.advance_count.fetch_sub(1, Ordering::SeqCst);
        dropq.resume_any_panics();
        return None;
    }
    debug_println!("slow_shared sc #3");
    item.advance_count.fetch_sub(1, Ordering::SeqCst);

    debug_println!(
        "slow_shared_get: {:?}, advanced to {:?}",
        item as *const _,
        next
    );

    Some(SharedGetGuard::LightCloned {
        next: undecorate(next),
    })
}

impl<T: ?Sized> ArcShift<T> {
    #[doc(hidden)]
    #[cfg_attr(test, mutants::skip)]
    #[deprecated = "rcu_project was completely removed in ArcShift 0.2. Please use method 'rcu' instead, and just manually access the desired field."]
    pub fn rcu_project(&mut self, _marker: NoLongerAvailableMarker) {
        unreachable!("method cannot be called")
    }
    #[doc(hidden)]
    #[cfg_attr(test, mutants::skip)]
    #[deprecated = "rcu_maybe2 was completely removed in ArcShift 0.2. Please use 'rcu_maybe' instead. It has the same features."]
    pub fn rcu_maybe2(&mut self, _marker: NoLongerAvailableMarker) {
        unreachable!("method cannot be called")
    }

    #[doc(hidden)]
    #[cfg_attr(test, mutants::skip)]
    #[deprecated = "update_shared_box was completely removed in ArcShift 0.2. Shared references can no longer be updated. Please file an issue if this is a blocker!"]
    pub fn update_shared_box(&mut self, _marker: NoLongerAvailableMarker) {
        unreachable!("method cannot be called")
    }
    #[doc(hidden)]
    #[cfg_attr(test, mutants::skip)]
    #[deprecated = "update_shared was completely removed in ArcShift 0.2. Shared references can no longer be updated. Please file an issue if this is a blocker!"]
    pub fn update_shared(&mut self, _marker: NoLongerAvailableMarker) {
        unreachable!("method cannot be called")
    }
    #[doc(hidden)]
    #[cfg_attr(test, mutants::skip)]
    #[deprecated = "make_light was completely removed in ArcShift 0.2. Please use ArcShift::downgrade(&item) instead."]
    pub fn make_light(&mut self, _marker: NoLongerAvailableMarker) {
        unreachable!("method cannot be called")
    }

    /// Basically the same as doing [`ArcShift::new`], but avoids copying the contents of 'input'
    /// to the stack, even as a temporary variable. This can be useful, if the type is too large
    /// to fit on the stack.
    pub fn from_box(input: Box<T>) -> ArcShift<T> {
        let holder = make_sized_or_unsized_holder_from_box(input, null_mut());
        ArcShift {
            // SAFETY:
            // from_box_impl never creates a null-pointer from a Box.
            item: unsafe { NonNull::new_unchecked(holder as *mut _) },
            pd: PhantomData,
        }
    }

    /// Returns a mutable reference to the inner value.
    ///
    /// This method returns None if there are any other ArcShift or ArcShiftWeak instances
    /// pointing to the same object chain.
    pub fn try_get_mut(&mut self) -> Option<&mut T> {
        self.reload();
        with_holder!(self.item, T, item_ptr, {
            // SAFETY:
            // self.item is always a valid pointer for shared access
            let item = unsafe { &*item_ptr };
            let weak_count = item.weak_count.load(Ordering::SeqCst); //atomic try_get_mut check weak_count
            if get_weak_count(weak_count) == 1
                && !get_weak_prev(weak_count)
                // There can't be a 'next', since if so we wouldn't have a weak count of 1
                && item.strong_count.load(Ordering::SeqCst) == 1
            //atomic try_get_mut check strong count
            {
                // Yes, we need to check this again, see comment further down.
                let weak_count = item.weak_count.load(Ordering::SeqCst); //atomic try_get_mut double check weak_count
                if get_weak_count(weak_count) == 1 {
                    // SAFETY:
                    // The above constraints actually guarantee there can be no concurrent access.
                    //
                    // If we can prove that no such thread existed at time of 'weak_count.load' above,
                    // no such thread can later appear, since we hold '&mut self' to the only
                    // ArcShift referencing the chain. I.e, if we can prove this, we're done.
                    // No other weak-ref can exist, since we've checked that weak count is 1.
                    //
                    // Since the weak ref flags say there's no next and no prev, the only possible other
                    // ref that could exist at 'weak_count.load'-time would be a strong ref.
                    //
                    // We therefore check the strong count. If it is 1, there's only three possible cases:
                    // 1: We truly are the only remaining ref
                    // 2: There was one, and it has since gone away
                    // 3: There was one, and it has updated the chain and added a new value.
                    // 4: There was one, and it has downgraded to a weak ref.
                    //
                    // Cases 1 and 2 are benign. We guard against case 3 by loading 'weak_count'
                    // again. If it still shows there's no 'next', then case 3 is off the table.
                    // If the count is also still 1, option 4 is off the table. Meaning, we truly
                    // are alone.
                    let temp: &mut ManuallyDrop<T> = unsafe { &mut *item.payload.get() };
                    Some(&mut **temp)
                } else {
                    None
                }
            } else {
                None
            }
        })
    }

    /// See [`ArcShift::update`] .
    ///
    /// This method allows converting from [`Box<T>`]. This can be useful since it means it's
    /// possible to use unsized types, such as [`str`] or [`[u8]`].
    pub fn update_box(&mut self, new_payload: Box<T>) {
        let holder = make_sized_or_unsized_holder_from_box(new_payload, self.item.as_ptr());

        with_holder!(self.item, T, item, {
            let mut jobq = DropHandler::default();
            // SAFETY:
            // do_update returns a valid non-null pointer
            let new_item = unsafe {
                NonNull::new_unchecked(do_update(item, |_| Some(holder), &mut jobq) as *mut _)
            };
            jobq.resume_any_panics();
            self.item = new_item;
        });
    }

    /// Reload this ArcShift instance, and return the latest value.
    #[inline]
    pub fn get(&mut self) -> &T {
        if is_sized::<T>() {
            let ptr = from_dummy::<T, SizedMetadata>(self.item.as_ptr());
            // SAFETY:
            // self.item is always a valid pointer
            let item = unsafe { &*ptr };
            let next = item.next.load(Ordering::Relaxed);
            if !undecorate(next).is_null() {
                return Self::advance_strong_helper2::<SizedMetadata>(&mut self.item, true);
            }
            // SAFETY:
            // self.item is always a valid pointer
            unsafe { &*(item.payload.get() as *const T) }
        } else {
            let ptr = from_dummy::<T, UnsizedMetadata<T>>(self.item.as_ptr());
            // SAFETY:
            // self.item is always a valid pointer
            let item = unsafe { &*ptr };
            let next = item.next.load(Ordering::Relaxed);
            if !undecorate(next).is_null() {
                return Self::advance_strong_helper2::<UnsizedMetadata<T>>(&mut self.item, true);
            }
            // SAFETY:
            // self.item is always a valid pointer
            unsafe { item.payload() }
        }
    }

    /// Get the current value of this ArcShift instance.
    ///
    /// WARNING!
    /// Note, this method is fast if the ArcShift is already up to date. If a more recent
    /// value exists, this more recent value will be returned, but at a severe
    /// performance penalty (i.e, 'shared_get' on stale values is significantly slower than
    /// RwLock). This method is still lock-free.  The performance penalty will be even more
    /// severe if there is also contention.
    ///
    /// This method has the advantage that it doesn't require `&mut self` access,
    /// but is otherwise inferior to [`ArcShift::get`].
    #[inline(always)]
    pub fn shared_get(&self) -> SharedGetGuard<'_, T> {
        if is_sized::<T>() {
            let ptr = from_dummy::<T, SizedMetadata>(self.item.as_ptr());
            // SAFETY:
            // self.item is always a valid pointer
            let item = unsafe { &*ptr };
            let next = item.next.load(Ordering::Relaxed);
            if undecorate(next).is_null() {
                // SAFETY:
                // self.item is always a valid pointer
                return SharedGetGuard::Raw(unsafe { item.payload() });
            }

            slow_shared_get(item).unwrap_or_else(|| SharedGetGuard::FullClone {
                cloned: self.clone(),
            })
        } else {
            let ptr = from_dummy::<T, UnsizedMetadata<T>>(self.item.as_ptr());
            // SAFETY:
            // self.item is always a valid pointer
            let item = unsafe { &*ptr };
            let next = item.next.load(Ordering::Relaxed);
            if undecorate(next).is_null() {
                // SAFETY:
                // self.item is always a valid pointer
                return SharedGetGuard::Raw(unsafe { item.payload() });
            }

            slow_shared_get(item).unwrap_or_else(|| SharedGetGuard::FullClone {
                cloned: self.clone(),
            })
        }
    }

    /// Get the current value of this ArcShift instance.
    ///
    /// WARNING! This does not reload the pointer. Use [`ArcShift::reload()`] to reload
    /// the value, or [`ArcShift::get()`] to always get the newest value.
    ///
    /// This method has the advantage that it doesn't require `&mut self` access, and is very
    /// fast.
    #[inline(always)]
    pub fn shared_non_reloading_get(&self) -> &T {
        with_holder!(self.item, T, item, {
            // SAFETY:
            // ArcShift has a strong ref, so payload must not have been dropped.
            unsafe { (*item).payload() }
        })
    }

    /// Create an [`ArcShiftWeak<T>`] instance.
    ///
    /// Weak pointers do not prevent the inner from being dropped.
    ///
    /// The returned pointer can later be upgraded back to a regular ArcShift instance, if
    /// there is at least one remaining strong reference (i.e, [`ArcShift<T>`] instance).
    #[must_use = "this returns a new `ArcShiftWeak` pointer, \
                  without modifying the original `ArcShift`"]
    pub fn downgrade(this: &ArcShift<T>) -> ArcShiftWeak<T> {
        let t = with_holder!(this.item, T, item, do_clone_weak(item));
        ArcShiftWeak {
            // SAFETY:
            // do_clone_weak returns a valid, non-null pointer
            item: unsafe { NonNull::new_unchecked(t as *mut _) },
        }
    }

    /// Note, if there is at least one strong count, these collectively hold a weak count.
    #[allow(unused)]
    pub(crate) fn weak_count(&self) -> usize {
        with_holder!(self.item, T, item, {
            // SAFETY:
            // self.item is a valid pointer
            unsafe { get_weak_count((*item).weak_count.load(Ordering::SeqCst)) }
        })
    }
    #[allow(unused)]
    pub(crate) fn strong_count(&self) -> usize {
        with_holder!(self.item, T, item, {
            // SAFETY:
            // self.item is a valid pointer
            unsafe { (*item).strong_count.load(Ordering::SeqCst) }
        })
    }

    fn advance_strong_helper2<M: IMetadata>(
        old_item_ptr: &mut NonNull<ItemHolderDummy<T>>,
        gc: bool,
    ) -> &T {
        let mut jobq = DropHandler::default();
        let mut item_ptr = old_item_ptr.as_ptr() as *const _;
        // Lock free. Only loops if disturb-flag was set, meaning other thread
        // has offloaded work on us, and it has made progress.
        loop {
            item_ptr = do_advance_strong::<T, M>(item_ptr, &mut jobq);

            if gc {
                let (need_rerun, _strong_refs) =
                    do_janitor_task(from_dummy::<T, M>(item_ptr), &mut jobq);
                if need_rerun {
                    debug_println!("Janitor {:?} was disturbed. Need rerun", item_ptr);
                    continue;
                }
            }
            jobq.resume_any_panics();
            // SAFETY:
            // pointer returned by do_advance_strong is always a valid pointer
            *old_item_ptr = unsafe { NonNull::new_unchecked(item_ptr as *mut _) };
            // SAFETY:
            // pointer returned by do_advance_strong is always a valid pointer
            let item = unsafe { &*from_dummy::<T, M>(item_ptr) };
            // SAFETY:
            // pointer returned by do_advance_strong is always a valid pointer
            return unsafe { item.payload() };
        }
    }

    /// Reload this instance, making it point to the most recent value.
    #[inline(always)]
    pub fn reload(&mut self) {
        if is_sized::<T>() {
            let ptr = from_dummy::<T, SizedMetadata>(self.item.as_ptr());
            // SAFETY:
            // self.item is always a valid pointer
            let item = unsafe { &*ptr };
            let next = item.next.load(Ordering::Relaxed);
            if next.is_null() {
                return;
            }
            Self::advance_strong_helper2::<SizedMetadata>(&mut self.item, true);
        } else {
            let ptr = from_dummy::<T, UnsizedMetadata<T>>(self.item.as_ptr());
            // SAFETY:
            // self.item is always a valid pointer
            let item = unsafe { &*ptr };
            let next = item.next.load(Ordering::Relaxed);
            if next.is_null() {
                return;
            }
            Self::advance_strong_helper2::<UnsizedMetadata<T>>(&mut self.item, true);
        }
    }

    /// Check all links and refcounts.
    ///
    /// # SAFETY
    /// This method requires that no other threads access the chain while it is running.
    /// It is up to the caller to actually ensure this.
    #[allow(unused)]
    #[cfg(test)]
    #[cfg(feature = "std")]
    pub(crate) unsafe fn debug_validate(
        strong_handles: &[&Self],
        weak_handles: &[&ArcShiftWeak<T>],
    ) {
        let first = if !strong_handles.is_empty() {
            &strong_handles[0].item
        } else {
            &weak_handles[0].item
        };
        with_holder!(first, T, item, {
            Self::debug_validate_impl(strong_handles, weak_handles, item);
        });
    }
    #[allow(unused)]
    #[cfg(test)]
    #[cfg(feature = "std")]
    fn debug_validate_impl<M: IMetadata>(
        strong_handles: &[&ArcShift<T>],
        weak_handles: &[&ArcShiftWeak<T>],
        prototype: *const ItemHolder<T, M>,
    ) {
        let mut last = prototype;

        debug_println!("Start traverse right at {:?}", last);
        // Lock free - this is a debug method not used in production.
        loop {
            debug_println!("loop traverse right at {:?}", last);
            // SAFETY:
            // Caller guarantees that initial 'last' prototype is a valid pointer.
            // Other pointers are found by walking right from that.
            // Caller guarantees there are no concurrent updates.
            let next = unsafe { undecorate((*last).next.load(Ordering::SeqCst)) };
            debug_println!("Traversed to {:?}", next);
            if next.is_null() {
                break;
            }
            last = from_dummy::<T, M>(next);
        }

        let mut true_weak_refs =
            std::collections::HashMap::<*const ItemHolderDummy<T>, usize>::new();
        let mut true_strong_refs =
            std::collections::HashMap::<*const ItemHolderDummy<T>, usize>::new();
        // SAFETY:
        // the loop above has yielded a valid last ptr
        let all_nodes = unsafe { (*last).debug_all_to_left() };

        let strong_refs_exist = all_nodes
            .iter()
            .any(|x| x.strong_count.load(Ordering::SeqCst) > 0);

        if strong_refs_exist {
            debug_println!("Reading {:?}.next", to_dummy(last));
            // SAFETY:
            // the loop above has yielded a valid last ptr
            let last_next = unsafe { (*last).next.load(Ordering::SeqCst) };
            debug_println!("Reading {:?}.next gave {:?}", to_dummy(last), last_next);
            assert!(!get_decoration(last_next).is_dropped(), "the rightmost node must never be dropped (at least at rest, but regardless of refcount)");
        }

        for _node in all_nodes.iter() {
            debug_println!("Node: {:?}", *_node as *const ItemHolder<T, _>);
        }
        for node in all_nodes.iter().copied() {
            let next = undecorate(node.next.load(Ordering::SeqCst));
            if !next.is_null() {
                // SAFETY:
                // next pointer is valid
                assert!(all_nodes.contains(unsafe { &&*from_dummy::<T, M>(next) }));
            }
            let prev: *const _ = node.prev.load(Ordering::SeqCst);
            if !prev.is_null() {
                *true_weak_refs.entry(prev).or_default() += 1;
                // SAFETY:
                // prev pointer is valid
                assert!(all_nodes.contains(unsafe { &&*from_dummy::<T, M>(prev) }));
            }
            let advance_count = node.advance_count.load(Ordering::SeqCst);
            assert_eq!(advance_count, 0, "advance_count must always be 0 at rest");
        }

        for handle in weak_handles.iter() {
            // SAFETY:
            // All ArcShiftWeak instances always have valid, non-null pointers
            assert!(all_nodes.contains(unsafe { &&*from_dummy::<T, M>(handle.item.as_ptr()) }));
            let true_weak_count = true_weak_refs.entry(handle.item.as_ptr()).or_default();
            *true_weak_count += 1;
        }
        for handle in strong_handles.iter() {
            // SAFETY:
            // All ArcShift instances always have valid, non-null pointers
            assert!(all_nodes.contains(unsafe { &&*from_dummy::<T, M>(handle.item.as_ptr()) }));
            // SAFETY:
            // All ArcShift instances always have valid, non-null pointers
            let handle_next: *const _ = unsafe {
                (*from_dummy::<T, M>(handle.item.as_ptr()))
                    .next
                    .load(Ordering::SeqCst)
            };
            assert!(
                !get_decoration(handle_next).is_dropped(),
                "nodes referenced by strong handles must not be dropped, but {:?} was",
                handle.item.as_ptr()
            );

            let true_strong_count = true_strong_refs.entry(handle.item.as_ptr()).or_default();
            if *true_strong_count == 0 {
                *true_weak_refs.entry(handle.item.as_ptr()).or_default() += 1;
            }
            *true_strong_count += 1;
        }
        for node in all_nodes.iter().copied() {
            let node_dummy = to_dummy(node);
            let strong_count = node.strong_count.load(Ordering::SeqCst);
            let weak_count = get_weak_count(node.weak_count.load(Ordering::SeqCst));
            let expected_strong_count = true_strong_refs.get(&node_dummy).unwrap_or(&0);
            let expected_weak_count = true_weak_refs.get(&node_dummy).unwrap_or(&0);
            assert_eq!(
                strong_count, *expected_strong_count,
                "strong count of {:x?} should be {}",
                node as *const _, *expected_strong_count
            );
            assert_eq!(
                weak_count, *expected_weak_count,
                "weak count of {:x?} should be {}",
                node as *const _, *expected_weak_count
            );

            let next = node.next.load(Ordering::SeqCst);
            if strong_count > 0 {
                assert!(
                    !get_decoration(next).is_dropped(),
                    "as strong count is >0, node {:x?} should not be dropped",
                    node as *const _
                );
            }
        }
    }
}

#[cfg(test)]
#[cfg(not(any(loom, feature = "shuttle")))]
pub(crate) mod no_std_tests;

// Module for tests
#[cfg(all(test, feature = "std"))]
pub(crate) mod tests;<|MERGE_RESOLUTION|>--- conflicted
+++ resolved
@@ -417,11 +417,7 @@
     }
 }
 
-<<<<<<< HEAD
-impl<T: ?Sized + Default> Default for ArcShift<T> {
-=======
 impl<T: Default> Default for ArcShift<T> {
->>>>>>> 5842fcd0
     fn default() -> Self {
         ArcShift::new(Default::default())
     }
